from typing import Callable, Any, Union

from casadi import MX, vertcat, Function
import numpy as np
from biorbd_casadi import biorbd

from .dynamics_functions import DynamicsFunctions
from .fatigue.fatigue_dynamics import FatigueList, MultiFatigueInterface
from .ode_solver import OdeSolver
from ..gui.plot import CustomPlot
from ..limits.path_conditions import Bounds
from ..misc.enums import (
    PlotType,
    ControlType,
    VariableType,
    Node,
    ConstraintType,
    RigidBodyDynamics,
    SoftContactDynamics,
)
from ..misc.fcn_enum import FcnEnum
from ..misc.mapping import BiMapping, Mapping
from ..misc.options import UniquePerPhaseOptionList, OptionGeneric
from ..limits.constraints import ImplicitConstraintFcn


class ConfigureProblem:
    """
    Dynamics configuration for the most common ocp

    Methods
    -------
    initialize(ocp, nlp)
        Call the dynamics a first time
    custom(ocp, nlp, **extra_params)
        Call the user-defined dynamics configuration function
    torque_driven(ocp, nlp, with_contact=False)
        Configure the dynamics for a torque driven program (states are q and qdot, controls are tau)
    torque_derivative_driven(ocp, nlp, with_contact=False)
        Configure the dynamics for a torque driven program (states are q and qdot, controls are tau)
    torque_activations_driven(ocp, nlp, with_contact=False)
        Configure the dynamics for a torque driven program (states are q and qdot, controls are tau activations).
        The tau activations are bounded between -1 and 1 and actual tau is computed from torque-position-velocity
        relationship
    muscle_driven(
        ocp, nlp, with_excitations: bool = False, with_torque: bool = False, with_contact: bool = False
    )
        Configure the dynamics for a muscle driven program.
        If with_excitations is set to True, then the muscle muscle activations are computed from the muscle dynamics.
        The tau from muscle is computed using the muscle activations.
        If with_torque is set to True, then tau are used as supplementary force in the
        case muscles are too weak.
    configure_dynamics_function(ocp, nlp, dyn_func, **extra_params)
        Configure the dynamics of the system
    configure_contact_function(ocp, nlp, dyn_func: Callable, **extra_params)
        Configure the contact points
    configure_soft_contact_function
        Configure the soft contact function
    configure_new_variable(
        name: str, name_elements: list, nlp, as_states: bool, as_controls: bool, combine_state_control_plot: bool = False
    )
        Add a new variable to the states/controls pool
    configure_q(nlp, as_states: bool, as_controls: bool)
        Configure the generalized coordinates
    configure_qdot(nlp, as_states: bool, as_controls: bool)
        Configure the generalized velocities
    configure_qddot(nlp, as_states: bool, as_controls: bool)
        Configure the generalized accelerations
    configure_qdddot(nlp, as_states: bool, as_controls: bool)
        Configure the generalized jerks
    configure_tau(nlp, as_states: bool, as_controls: bool)
        Configure the generalized forces
    configure_taudot(nlp, as_states: bool, as_controls: bool)
        Configure the generalized forces derivative
    configure_muscles(nlp, as_states: bool, as_controls: bool)
        Configure the muscles
    _adjust_mapping(key_to_adjust: str, reference_keys: list, nlp)
        Automatic mapping duplicator basing the values on the another mapping
    """

    @staticmethod
    def _get_kinematics_based_names(nlp, var_type: str) -> list[str]:
        """
        To modify the names of the variables added to the plots if there is quaternions

        Parameters
        ----------
        nlp: NonLinearProgram
            A reference to the phase
        var_type: str
            A string that refers to the decision variable such as (q, qdot, qddot, tau, etc...)

        Returns
        ----------
        new_name: list[str]
            The list of str to display on figures
        """

        idx = nlp.phase_mapping.map_idx if nlp.phase_mapping else range(nlp.model.nb_q)

        if nlp.model.nb_quaternions == 0:
            new_name = nlp.model.name_dof[idx[0]]
        else:
            new_name = []
            for i in nlp.phase_mapping.map_idx:
                if nlp.model.name_dof[i][-4:-1] == "Rot" or nlp.model.name_dof[i][-6:-1] == "Trans":
                    new_name += [nlp.model.name_dof[i]]
                else:
                    if nlp.model.name_dof[i][-5:] != "QuatW":
                        if var_type == "qdot":
                            new_name += [nlp.model.name_dof[i][:-5] + "omega" + nlp.model.name_dof[i][-1]]
                        elif var_type == "qddot":
                            new_name += [nlp.model.name_dof[i][:-5] + "omegadot" + nlp.model.name_dof[i][-1]]
                        elif var_type == "qdddot":
                            new_name += [nlp.model.name_dof[i][:-5] + "omegaddot" + nlp.model.name_dof[i][-1]]
                        elif var_type == "tau" or var_type == "taudot":
                            new_name += [nlp.model.name_dof[i]]

        return new_name

    @staticmethod
    def initialize(ocp, nlp):
        """
        Call the dynamics a first time

        Parameters
        ----------
        ocp: OptimalControlProgram
            A reference to the ocp
        nlp: NonLinearProgram
            A reference to the phase
        """

        nlp.dynamics_type.type(ocp, nlp, **nlp.dynamics_type.params)

    @staticmethod
    def custom(ocp, nlp, **extra_params):
        """
        Call the user-defined dynamics configuration function

        Parameters
        ----------
        ocp: OptimalControlProgram
            A reference to the ocp
        nlp: NonLinearProgram
            A reference to the phase
        """

        nlp.dynamics_type.configure(ocp, nlp, **extra_params)

    @staticmethod
    def torque_driven(
        ocp,
        nlp,
        with_contact: bool = False,
        rigidbody_dynamics: RigidBodyDynamics = RigidBodyDynamics.ODE,
        soft_contacts_dynamics: SoftContactDynamics = SoftContactDynamics.ODE,
        fatigue: FatigueList = None,
    ):
        """
        Configure the dynamics for a torque driven program (states are q and qdot, controls are tau)

        Parameters
        ----------
        ocp: OptimalControlProgram
            A reference to the ocp
        nlp: NonLinearProgram
            A reference to the phase
        with_contact: bool
            If the dynamic with contact should be used
        rigidbody_dynamics: RigidBodyDynamics
            which rigidbody dynamics should be used
        soft_contacts_dynamics: SoftContactDynamics
            which soft contact dynamic should be used
        fatigue: FatigueList
            A list of fatigue elements
        """

        if nlp.model.nb_soft_contacts != 0:
            if (
                soft_contacts_dynamics != SoftContactDynamics.CONSTRAINT
                and soft_contacts_dynamics != SoftContactDynamics.ODE
            ):
                raise ValueError(
                    "soft_contacts_dynamics can be used only with SoftContactDynamics.ODE or SoftContactDynamics.CONSTRAINT"
                )

            if rigidbody_dynamics == RigidBodyDynamics.DAE_INVERSE_DYNAMICS:
                if soft_contacts_dynamics == SoftContactDynamics.ODE:
                    raise ValueError(
                        "Soft contacts dynamics should not be used with SoftContactDynamics.ODE "
                        "when rigidbody dynamics is not RigidBodyDynamics.ODE . "
                        "Please set soft_contacts_dynamics=SoftContactDynamics.CONSTRAINT"
                    )

        # Declared rigidbody states and controls
        ConfigureProblem.configure_q(ocp, nlp, True, False)
        ConfigureProblem.configure_qdot(ocp, nlp, True, False, True)
        ConfigureProblem.configure_tau(ocp, nlp, False, True, fatigue)

        if (
            rigidbody_dynamics == RigidBodyDynamics.DAE_FORWARD_DYNAMICS
            or rigidbody_dynamics == RigidBodyDynamics.DAE_INVERSE_DYNAMICS
        ):
            ConfigureProblem.configure_qddot(ocp, nlp, False, True, True)
        elif (
            rigidbody_dynamics == RigidBodyDynamics.DAE_FORWARD_DYNAMICS_JERK
            or rigidbody_dynamics == RigidBodyDynamics.DAE_INVERSE_DYNAMICS_JERK
        ):
            ConfigureProblem.configure_qddot(ocp, nlp, True, False, True)
            ConfigureProblem.configure_qdddot(ocp, nlp, False, True)
        else:
            ConfigureProblem.configure_qddot(ocp, nlp, False, False, True)

        # Algebraic constraints of rigidbody dynamics if needed
        if (
            rigidbody_dynamics == RigidBodyDynamics.DAE_INVERSE_DYNAMICS
            or rigidbody_dynamics == RigidBodyDynamics.DAE_INVERSE_DYNAMICS_JERK
        ):
            ocp.implicit_constraints.add(
                ImplicitConstraintFcn.TAU_EQUALS_INVERSE_DYNAMICS,
                node=Node.ALL_SHOOTING,
                penalty_type=ConstraintType.IMPLICIT,
                phase=nlp.phase_idx,
                with_contact=with_contact,
            )
            if with_contact:
                # qddot is continuous with RigidBodyDynamics.DAE_INVERSE_DYNAMICS_JERK
                # so the consistency constraint of the marker acceleration can only be set to zero
                # at the first shooting node
                node = Node.ALL_SHOOTING if rigidbody_dynamics == RigidBodyDynamics.DAE_INVERSE_DYNAMICS else Node.ALL
                ConfigureProblem.configure_contact_forces(ocp, nlp, False, True)
                for ii in range(nlp.model.nb_contacts):
                    ocp.implicit_constraints.add(
                        ImplicitConstraintFcn.CONTACT_ACCELERATION_EQUALS_ZERO,
                        with_contact=with_contact,
                        contact_index=ii,
                        node=node,
                        constraint_type=ConstraintType.IMPLICIT,
                        phase=nlp.phase_idx,
                    )
        if (
            rigidbody_dynamics == RigidBodyDynamics.DAE_FORWARD_DYNAMICS
            or rigidbody_dynamics == RigidBodyDynamics.DAE_FORWARD_DYNAMICS_JERK
        ):
            # contacts forces are directly handled with this constraint
            ocp.implicit_constraints.add(
                ImplicitConstraintFcn.QDDOT_EQUALS_FORWARD_DYNAMICS,
                node=Node.ALL_SHOOTING,
                constraint_type=ConstraintType.IMPLICIT,
                with_contact=with_contact,
                phase=nlp.phase_idx,
            )

        # Declared soft contacts controls
        if soft_contacts_dynamics == SoftContactDynamics.CONSTRAINT:
            ConfigureProblem.configure_soft_contact_forces(ocp, nlp, False, True)

        # Configure the actual ODE of the dynamics
        if nlp.dynamics_type.dynamic_function:
            ConfigureProblem.configure_dynamics_function(ocp, nlp, DynamicsFunctions.custom)
        else:
            ConfigureProblem.configure_dynamics_function(
                ocp,
                nlp,
                DynamicsFunctions.torque_driven,
                with_contact=with_contact,
                fatigue=fatigue,
                rigidbody_dynamics=rigidbody_dynamics,
            )

        # Configure the contact forces
        if with_contact:
            ConfigureProblem.configure_contact_function(ocp, nlp, DynamicsFunctions.forces_from_torque_driven)
        # Configure the soft contact forces
        ConfigureProblem.configure_soft_contact_function(ocp, nlp)
        # Algebraic constraints of soft contact forces if needed
        if soft_contacts_dynamics == SoftContactDynamics.CONSTRAINT:
            ocp.implicit_constraints.add(
                ImplicitConstraintFcn.SOFT_CONTACTS_EQUALS_SOFT_CONTACTS_DYNAMICS,
                node=Node.ALL_SHOOTING,
                penalty_type=ConstraintType.IMPLICIT,
                phase=nlp.phase_idx,
            )

    @staticmethod
    def torque_derivative_driven(
        ocp,
        nlp,
        with_contact=False,
        rigidbody_dynamics: RigidBodyDynamics = RigidBodyDynamics.ODE,
        soft_contacts_dynamics: SoftContactDynamics = SoftContactDynamics.ODE,
    ):
        """
        Configure the dynamics for a torque driven program (states are q and qdot, controls are tau)

        Parameters
        ----------
        ocp: OptimalControlProgram
            A reference to the ocp
        nlp: NonLinearProgram
            A reference to the phase
        with_contact: bool
            If the dynamic with contact should be used
        rigidbody_dynamics: RigidBodyDynamics
            which rigidbody dynamics should be used
        soft_contacts_dynamics: SoftContactDynamics
            which soft contact dynamic should be used
        """
        if rigidbody_dynamics not in (RigidBodyDynamics.DAE_INVERSE_DYNAMICS, RigidBodyDynamics.ODE):
            raise NotImplementedError("TORQUE_DERIVATIVE_DRIVEN cannot be used with this enum RigidBodyDynamics yet")

        if nlp.model.nb_soft_contacts != 0:
            if (
                soft_contacts_dynamics != SoftContactDynamics.CONSTRAINT
                and soft_contacts_dynamics != SoftContactDynamics.ODE
            ):
                raise ValueError(
                    "soft_contacts_dynamics can be used only with RigidBodyDynamics.ODE or SoftContactDynamics.CONSTRAINT"
                )

            if rigidbody_dynamics == RigidBodyDynamics.DAE_INVERSE_DYNAMICS:
                if soft_contacts_dynamics == SoftContactDynamics.ODE:
                    raise ValueError(
                        "Soft contacts dynamics should not be used with RigidBodyDynamics.ODE "
                        "when rigidbody dynamics is not RigidBodyDynamics.ODE . "
                        "Please set soft_contacts_dynamics=SoftContactDynamics.CONSTRAINT"
                    )

        ConfigureProblem.configure_q(ocp, nlp, True, False)
        ConfigureProblem.configure_qdot(ocp, nlp, True, False)
        ConfigureProblem.configure_tau(ocp, nlp, True, False)
        ConfigureProblem.configure_taudot(ocp, nlp, False, True)

        if rigidbody_dynamics == RigidBodyDynamics.DAE_INVERSE_DYNAMICS:
            ConfigureProblem.configure_qddot(ocp, nlp, True, False)
            ConfigureProblem.configure_qdddot(ocp, nlp, False, True)
            ocp.implicit_constraints.add(
                ImplicitConstraintFcn.TAU_EQUALS_INVERSE_DYNAMICS,
                node=Node.ALL_SHOOTING,
                penalty_type=ConstraintType.IMPLICIT,
                phase=nlp.phase_idx,
            )
        if soft_contacts_dynamics == SoftContactDynamics.CONSTRAINT:
            ConfigureProblem.configure_soft_contact_forces(ocp, nlp, False, True)

        if nlp.dynamics_type.dynamic_function:
            ConfigureProblem.configure_dynamics_function(ocp, nlp, DynamicsFunctions.custom)
        else:
            ConfigureProblem.configure_dynamics_function(
                ocp,
                nlp,
                DynamicsFunctions.torque_derivative_driven,
                with_contact=with_contact,
                rigidbody_dynamics=rigidbody_dynamics,
            )

        if with_contact:
            ConfigureProblem.configure_contact_function(ocp, nlp, DynamicsFunctions.forces_from_torque_driven)

        ConfigureProblem.configure_soft_contact_function(ocp, nlp)
        if soft_contacts_dynamics == SoftContactDynamics.CONSTRAINT:
            ocp.implicit_constraints.add(
                ImplicitConstraintFcn.SOFT_CONTACTS_EQUALS_SOFT_CONTACTS_DYNAMICS,
                node=Node.ALL_SHOOTING,
                penalty_type=ConstraintType.IMPLICIT,
                phase=nlp.phase_idx,
            )

    @staticmethod
    def torque_activations_driven(ocp, nlp, with_contact=False):
        """
        Configure the dynamics for a torque driven program (states are q and qdot, controls are tau activations).
        The tau activations are bounded between -1 and 1 and actual tau is computed from torque-position-velocity
        relationship

        Parameters
        ----------
        ocp: OptimalControlProgram
            A reference to the ocp
        nlp: NonLinearProgram
            A reference to the phase
        with_contact: bool
            If the dynamic with contact should be used
        """

        ConfigureProblem.configure_q(ocp, nlp, True, False)
        ConfigureProblem.configure_qdot(ocp, nlp, True, False)
        ConfigureProblem.configure_tau(ocp, nlp, False, True)

        if nlp.dynamics_type.dynamic_function:
            ConfigureProblem.configure_dynamics_function(ocp, nlp, DynamicsFunctions.custom)
        else:
            ConfigureProblem.configure_dynamics_function(
                ocp, nlp, DynamicsFunctions.torque_activations_driven, with_contact=with_contact
            )

        if with_contact:
            ConfigureProblem.configure_contact_function(
                ocp, nlp, DynamicsFunctions.forces_from_torque_activation_driven
            )
        ConfigureProblem.configure_soft_contact_function(ocp, nlp)

    @staticmethod
    def joints_acceleration_driven(ocp, nlp, rigidbody_dynamics: RigidBodyDynamics = RigidBodyDynamics.ODE):
        """
        Configure the dynamics for a joints acceleration driven program
        (states are q and qdot, controls are qddot_joints)

        Parameters
        ----------
        ocp: OptimalControlProgram
            A reference to the ocp
        nlp: NonLinearProgram
            A reference to the phase
        rigidbody_dynamics: RigidBodyDynamics
            which rigidbody dynamics should be used

        """
        if rigidbody_dynamics != RigidBodyDynamics.ODE:
            raise NotImplementedError("Implicit dynamics not implemented yet.")

        ConfigureProblem.configure_q(ocp, nlp, as_states=True, as_controls=False)
        ConfigureProblem.configure_qdot(ocp, nlp, as_states=True, as_controls=False, as_states_dot=True)
        # Configure qddot joints
        nb_root = nlp.model.nb_root
        if not nb_root > 0:
            raise RuntimeError("BioModel must have at least one DoF on root.")

<<<<<<< HEAD
        name_qddot_roots = [str(i) for i in range(nb_root)]
        ConfigureProblem.configure_new_variable(
            "qddot_roots", name_qddot_roots, ocp, nlp, as_states=False, as_controls=False, as_states_dot=True
        )

        name_qddot_joints = [str(i + nb_root) for i in range(nlp.model.nbQddot() - nb_root)]
=======
        name_qddot_joints = [str(i + nb_root) for i in range(nlp.model.nb_qddot - nb_root)]
>>>>>>> 8c1cd1a8
        ConfigureProblem.configure_new_variable(
            "qddot_joints", name_qddot_joints, ocp, nlp, as_states=False, as_controls=True, as_states_dot=True
        )

        ConfigureProblem.configure_dynamics_function(
            ocp, nlp, DynamicsFunctions.joints_acceleration_driven, expand=False
        )

    @staticmethod
    def muscle_driven(
        ocp,
        nlp,
        with_excitations: bool = False,
        fatigue: FatigueList = None,
        with_torque: bool = False,
        with_contact: bool = False,
        rigidbody_dynamics: RigidBodyDynamics = RigidBodyDynamics.ODE,
    ):
        """
        Configure the dynamics for a muscle driven program.
        If with_excitations is set to True, then the muscle muscle activations are computed from the muscle dynamics.
        The tau from muscle is computed using the muscle activations.
        If with_torque is set to True, then tau are used as supplementary force in the
        case muscles are too weak.

        Parameters
        ----------
        ocp: OptimalControlProgram
            A reference to the ocp
        nlp: NonLinearProgram
            A reference to the phase
        with_excitations: bool
            If the dynamic should include the muscle dynamics
        fatigue: FatigueList
            The list of fatigue parameters
        with_torque: bool
            If the dynamic should be added with residual torques
        with_contact: bool
            If the dynamic with contact should be used
        rigidbody_dynamics: RigidBodyDynamics
            which rigidbody dynamics should be used

        """

        if fatigue is not None and "tau" in fatigue and not with_torque:
            raise RuntimeError("Residual torques need to be used to apply fatigue on torques")

        if rigidbody_dynamics not in (RigidBodyDynamics.DAE_INVERSE_DYNAMICS, RigidBodyDynamics.ODE):
            raise NotImplementedError("MUSCLE_DRIVEN cannot be used with this enum RigidBodyDynamics yet")

        ConfigureProblem.configure_q(ocp, nlp, True, False)
        ConfigureProblem.configure_qdot(ocp, nlp, True, False, True)
        ConfigureProblem.configure_qddot(ocp, nlp, False, False, True)
        if with_torque:
            ConfigureProblem.configure_tau(ocp, nlp, False, True, fatigue=fatigue)
        ConfigureProblem.configure_muscles(ocp, nlp, with_excitations, True, fatigue=fatigue)

        if rigidbody_dynamics == RigidBodyDynamics.DAE_INVERSE_DYNAMICS:
            ConfigureProblem.configure_qddot(ocp, nlp, False, True)
            ocp.implicit_constraints.add(
                ImplicitConstraintFcn.TAU_FROM_MUSCLE_EQUAL_INVERSE_DYNAMICS,
                node=Node.ALL_SHOOTING,
                penalty_type=ConstraintType.IMPLICIT,
                phase=nlp.phase_idx,
            )

        if nlp.dynamics_type.dynamic_function:
            ConfigureProblem.configure_dynamics_function(ocp, nlp, DynamicsFunctions.custom)
        else:
            ConfigureProblem.configure_dynamics_function(
                ocp,
                nlp,
                DynamicsFunctions.muscles_driven,
                with_contact=with_contact,
                fatigue=fatigue,
                with_torque=with_torque,
                rigidbody_dynamics=rigidbody_dynamics,
            )

        if with_contact:
            ConfigureProblem.configure_contact_function(ocp, nlp, DynamicsFunctions.forces_from_muscle_driven)
        ConfigureProblem.configure_soft_contact_function(ocp, nlp)

    @staticmethod
    def configure_dynamics_function(ocp, nlp, dyn_func, expand: bool = True, **extra_params):
        """
        Configure the dynamics of the system

        Parameters
        ----------
        ocp: OptimalControlProgram
            A reference to the ocp
        nlp: NonLinearProgram
            A reference to the phase
        dyn_func: Callable[states, controls, param]
            The function to get the derivative of the states
        expand: bool
            If the dynamics should be expanded with casadi
        """

        nlp.parameters = ocp.v.parameters_in_list

        dynamics_eval = dyn_func(nlp.states.mx_reduced, nlp.controls.mx_reduced, nlp.parameters.mx, nlp, **extra_params)
        dynamics_dxdt = dynamics_eval.dxdt
        if isinstance(dynamics_dxdt, (list, tuple)):
            dynamics_dxdt = vertcat(*dynamics_dxdt)

        nlp.dynamics_func = Function(
            "ForwardDyn",
            [nlp.states.mx_reduced, nlp.controls.mx_reduced, nlp.parameters.mx],
            [dynamics_dxdt],
            ["x", "u", "p"],
            ["xdot"],
        )
        if expand:
            nlp.dynamics_func = nlp.dynamics_func.expand()

        if dynamics_eval.defects is not None:
            nlp.implicit_dynamics_func = Function(
                "DynamicsDefects",
                [nlp.states.mx_reduced, nlp.controls.mx_reduced, nlp.parameters.mx, nlp.states_dot.mx_reduced],
                [dynamics_eval.defects],
                ["x", "u", "p", "xdot"],
                ["defects"],
            ).expand()

    @staticmethod
    def configure_contact_function(ocp, nlp, dyn_func: Callable, **extra_params):
        """
        Configure the contact points

        Parameters
        ----------
        ocp: OptimalControlProgram
            A reference to the ocp
        nlp: NonLinearProgram
            A reference to the phase
        dyn_func: Callable[states, controls, param]
            The function to get the values of contact forces from the dynamics
        """

        nlp.contact_forces_func = Function(
            "contact_forces_func",
            [nlp.states.mx_reduced, nlp.controls.mx_reduced, nlp.parameters.mx],
            [dyn_func(nlp.states.mx_reduced, nlp.controls.mx_reduced, nlp.parameters.mx, nlp, **extra_params)],
            ["x", "u", "p"],
            ["contact_forces"],
        ).expand()

        all_contact_names = []
        for elt in ocp.nlp:
            all_contact_names.extend([name for name in elt.model.contact_names if name not in all_contact_names])

        if "contact_forces" in nlp.plot_mapping:
            phase_mappings = nlp.plot_mapping["contact_forces"]
        else:
            contact_names_in_phase = [name for name in nlp.model.contact_names]
            phase_mappings = Mapping([i for i, c in enumerate(all_contact_names) if c in contact_names_in_phase])

        nlp.plot["contact_forces"] = CustomPlot(
            lambda t, x, u, p: nlp.contact_forces_func(x, u, p),
            plot_type=PlotType.INTEGRATED,
            axes_idx=phase_mappings,
            legend=all_contact_names,
        )

    @staticmethod
    def configure_soft_contact_function(ocp, nlp):
        """
        Configure the soft contact sphere

        Parameters
        ----------
        ocp: OptimalControlProgram
            A reference to the ocp
        nlp: NonLinearProgram
            A reference to the phase
        """
        component_list = ["Mx", "My", "Mz", "Fx", "Fy", "Fz"]

        global_soft_contact_force_func = nlp.model.soft_contact_forces(
            nlp.states.mx_reduced[nlp.states["q"].index],
            nlp.states.mx_reduced[nlp.states["qdot"].index],
        )

        nlp.soft_contact_forces_func = Function(
            "soft_contact_forces_func",
            [nlp.states.mx_reduced, nlp.controls.mx_reduced, nlp.parameters.mx],
            [global_soft_contact_force_func],
            ["x", "u", "p"],
            ["soft_contact_forces"],
        ).expand()

        for i_sc in range(nlp.model.nb_soft_contacts):
            all_soft_contact_names = []
            all_soft_contact_names.extend(
                [
                    f"{nlp.model.soft_contact_names[i_sc]}_{name}"
                    for name in component_list
                    if nlp.model.soft_contact_names[i_sc] not in all_soft_contact_names
                ]
            )

            if "soft_contact_forces" in nlp.plot_mapping:
                phase_mappings = nlp.plot_mapping["soft_contact_forces"]
            else:
                soft_contact_names_in_phase = [
                    f"{nlp.model.soft_contact_names[i_sc]}_{name}"
                    for name in component_list
                    if nlp.model.soft_contact_names[i_sc] not in all_soft_contact_names
                ]
                phase_mappings = Mapping(
                    [i for i, c in enumerate(all_soft_contact_names) if c in soft_contact_names_in_phase]
                )
            nlp.plot[f"soft_contact_forces_{nlp.model.soft_contact_names[i_sc]}"] = CustomPlot(
                lambda t, x, u, p: nlp.soft_contact_forces_func(x, u, p)[(i_sc * 6) : ((i_sc + 1) * 6), :],
                plot_type=PlotType.INTEGRATED,
                axes_idx=phase_mappings,
                legend=all_soft_contact_names,
            )

    @staticmethod
    def _manage_fatigue_to_new_variable(
        name: str,
        name_elements: list,
        ocp,
        nlp,
        as_states: bool,
        as_controls: bool,
        fatigue: FatigueList = None,
    ):
        if fatigue is None or name not in fatigue:
            return False

        if not as_controls:
            raise NotImplementedError("Fatigue not applied on controls is not implemented yet")

        fatigue_var = fatigue[name]
        meta_suffixes = fatigue_var.suffix

        # Only homogeneous fatigue model are implement
        fatigue_suffix = fatigue_var[0].models.models[meta_suffixes[0]].suffix(VariableType.STATES)
        multi_interface = isinstance(fatigue_var[0].models, MultiFatigueInterface)
        split_controls = fatigue_var[0].models.split_controls
        for dof in fatigue_var:
            for key in dof.models.models:
                if dof.models.models[key].suffix(VariableType.STATES) != fatigue_suffix:
                    raise ValueError(f"Fatigue for {name} must be of all same types")
                if isinstance(dof.models, MultiFatigueInterface) != multi_interface:
                    raise ValueError("multi_interface must be the same for all the elements")
                if dof.models.split_controls != split_controls:
                    raise ValueError("split_controls must be the same for all the elements")

        # Prepare the plot that will combine everything
        n_elements = len(name_elements)

        legend = [f"{name}_{i}" for i in name_elements]
        fatigue_plot_name = f"fatigue_{name}"
        nlp.plot[fatigue_plot_name] = CustomPlot(
            lambda t, x, u, p: x[:n_elements, :] * np.nan,
            plot_type=PlotType.INTEGRATED,
            legend=legend,
            bounds=Bounds(-1, 1),
        )
        control_plot_name = f"{name}_controls" if not multi_interface and split_controls else f"{name}"
        nlp.plot[control_plot_name] = CustomPlot(
            lambda t, x, u, p: u[:n_elements, :] * np.nan, plot_type=PlotType.STEP, legend=legend
        )

        var_names_with_suffix = []
        color = fatigue_var[0].models.color()
        fatigue_color = [fatigue_var[0].models.models[m].color() for m in fatigue_var[0].models.models]
        plot_factor = fatigue_var[0].models.plot_factor()
        for i, meta_suffix in enumerate(meta_suffixes):
            var_names_with_suffix.append(f"{name}_{meta_suffix}" if not multi_interface else f"{name}")

            try:
                ConfigureProblem._adjust_mapping(var_names_with_suffix[-1], [name], nlp)
            except RuntimeError as message:
                if message.args[0] != "Could not adjust mapping with the reference_keys provided":
                    raise RuntimeError(message)

            if split_controls:
                ConfigureProblem.configure_new_variable(
                    var_names_with_suffix[-1], name_elements, ocp, nlp, as_states, as_controls, skip_plot=True
                )
                nlp.plot[f"{var_names_with_suffix[-1]}_controls"] = CustomPlot(
                    lambda t, x, u, p, key: u[nlp.controls[key].index, :],
                    plot_type=PlotType.STEP,
                    combine_to=control_plot_name,
                    key=var_names_with_suffix[-1],
                    color=color[i],
                )
            elif i == 0:
                ConfigureProblem.configure_new_variable(
                    f"{name}", name_elements, ocp, nlp, as_states, as_controls, skip_plot=True
                )
                nlp.plot[f"{name}_controls"] = CustomPlot(
                    lambda t, x, u, p, key: u[nlp.controls[key].index, :],
                    plot_type=PlotType.STEP,
                    combine_to=control_plot_name,
                    key=f"{name}",
                    color=color[i],
                )

            for p, params in enumerate(fatigue_suffix):
                name_tp = f"{var_names_with_suffix[-1]}_{params}"
                ConfigureProblem._adjust_mapping(name_tp, [var_names_with_suffix[-1]], nlp)
                ConfigureProblem.configure_new_variable(name_tp, name_elements, ocp, nlp, True, False, skip_plot=True)
                nlp.plot[name_tp] = CustomPlot(
                    lambda t, x, u, p, key, mod: mod * x[nlp.states[key].index, :],
                    plot_type=PlotType.INTEGRATED,
                    combine_to=fatigue_plot_name,
                    key=name_tp,
                    color=fatigue_color[i][p],
                    mod=plot_factor[i],
                )

        # Create a fake accessor for the name of the controls so it can be directly called in nlp.controls
        if split_controls:
            ConfigureProblem.append_faked_optim_var(name, nlp.controls, var_names_with_suffix)
        else:
            for meta_suffix in var_names_with_suffix:
                ConfigureProblem.append_faked_optim_var(meta_suffix, nlp.controls, [name])

        return True

    @staticmethod
    def configure_new_variable(
        name: str,
        name_elements: list,
        ocp,
        nlp,
        as_states: bool,
        as_controls: bool,
        as_states_dot: bool = False,
        fatigue: FatigueList = None,
        combine_name: str = None,
        combine_state_control_plot: bool = False,
        skip_plot: bool = False,
        axes_idx: Mapping = None,
    ):
        """
        Add a new variable to the states/controls pool

        Parameters
        ----------
        name: str
            The name of the new variable to add
        name_elements: list[str]
            The name of each element of the vector
        nlp: NonLinearProgram
            A reference to the phase
        as_states: bool
            If the new variable should be added to the state variable set
        as_states_dot: bool
            If the new variable should be added to the state_dot variable set
        as_controls: bool
            If the new variable should be added to the control variable set
        fatigue: FatigueList
            The list of fatigable item
        combine_name: str
            The name of a previously added plot to combine to
        combine_state_control_plot: bool
            If states and controls plot should be combined. Only effective if as_states and as_controls are both True
        skip_plot: bool
            If no plot should be automatically added
        """

        if combine_state_control_plot and combine_name is not None:
            raise ValueError("combine_name and combine_state_control_plot cannot be defined simultaneously")

        def define_cx(n_col: int) -> list:
            _cx = [nlp.cx() for _ in range(n_col)]
            for idx in nlp.variable_mappings[name].to_first.map_idx:
                if idx is None:
                    continue
                for j in range(len(_cx)):
                    sign = "-" if np.sign(idx) < 0 else ""
                    _cx[j] = vertcat(
                        _cx[j], nlp.cx.sym(f"{sign}{name}_{name_elements[abs(idx)]}_{nlp.phase_idx}_{j}", 1, 1)
                    )
            return _cx

        if ConfigureProblem._manage_fatigue_to_new_variable(
            name, name_elements, ocp, nlp, as_states, as_controls, fatigue
        ):
            # If the element is fatigable, this function calls back configure_new_variable to fill everything.
            # Therefore, we can exist now
            return

        if name not in nlp.variable_mappings:
            nlp.variable_mappings[name] = BiMapping(range(len(name_elements)), range(len(name_elements)))

        copy_states = False
        if nlp.use_states_from_phase_idx is not None:
            if nlp.use_states_from_phase_idx < nlp.phase_idx:
                if name in ocp.nlp[nlp.use_states_from_phase_idx].states:
                    copy_states = True

        copy_controls = False
        if nlp.use_controls_from_phase_idx is not None:
            if nlp.use_controls_from_phase_idx < nlp.phase_idx:
                if name in ocp.nlp[nlp.use_controls_from_phase_idx].controls:
                    copy_controls = True

        copy_states_dot = False
        if nlp.use_states_dot_from_phase_idx is not None:
            if nlp.use_states_dot_from_phase_idx < nlp.phase_idx:
                if name in ocp.nlp[nlp.use_states_dot_from_phase_idx].states_dot:
                    copy_states_dot = True

        mx_states = [] if not copy_states else [ocp.nlp[nlp.use_states_from_phase_idx].states[name].mx]
        mx_controls = [] if not copy_controls else [ocp.nlp[nlp.use_controls_from_phase_idx].controls[name].mx]
        mx_states_dot = [] if not copy_states_dot else [ocp.nlp[nlp.use_states_dot_from_phase_idx].states_dot[name].mx]

        # if mapping on variables, what do we do with mapping on the nodes ?

        for i in nlp.variable_mappings[name].to_second.map_idx:
            var_name = f"{'-' if np.sign(i) < 0 else ''}{name}_{name_elements[abs(i)]}_MX" if i is not None else "zero"

            if not copy_states:
                mx_states.append(MX.sym(var_name, 1, 1))

            if not copy_controls:
                mx_controls.append(MX.sym(var_name, 1, 1))

            if not copy_states_dot:
                mx_states_dot.append(MX.sym(var_name, 1, 1))

        mx_states = vertcat(*mx_states)
        mx_controls = vertcat(*mx_controls)
        mx_states_dot = vertcat(*mx_states_dot)

        if not axes_idx:
            axes_idx = Mapping(range(len(name_elements)))

        legend = []
        for idx, name_el in enumerate(name_elements):
            if idx is not None and idx in axes_idx.map_idx:
                current_legend = f"{name}_{name_el}"
                for i in range(ocp.n_phases):
                    if as_states:
                        current_legend += f"-{ocp.nlp[i].use_states_from_phase_idx}"
                    if as_controls:
                        current_legend += f"-{ocp.nlp[i].use_controls_from_phase_idx}"
                legend += [current_legend]

        if as_states:
            n_cx = nlp.ode_solver.polynomial_degree + 2 if isinstance(nlp.ode_solver, OdeSolver.COLLOCATION) else 2
            cx = (
                ocp.nlp[nlp.use_states_from_phase_idx].states[name].original_cx
                if copy_states
                else define_cx(n_col=n_cx)
            )

            nlp.states.append(name, cx, mx_states, nlp.variable_mappings[name])
            if not skip_plot:
                nlp.plot[f"{name}_states"] = CustomPlot(
                    lambda t, x, u, p: x[nlp.states[name].index, :],
                    plot_type=PlotType.INTEGRATED,
                    axes_idx=axes_idx,
                    legend=legend,
                    combine_to=combine_name,
                )

        if as_controls:
            cx = (
                ocp.nlp[nlp.use_controls_from_phase_idx].controls[name].original_cx
                if copy_controls
                else define_cx(n_col=2)
            )

            nlp.controls.append(name, cx, mx_controls, nlp.variable_mappings[name])

            plot_type = PlotType.PLOT if nlp.control_type == ControlType.LINEAR_CONTINUOUS else PlotType.STEP
            if not skip_plot:
                nlp.plot[f"{name}_controls"] = CustomPlot(
                    lambda t, x, u, p: u[nlp.controls[name].index, :],
                    plot_type=plot_type,
                    axes_idx=axes_idx,
                    legend=legend,
                    combine_to=f"{name}_states" if as_states and combine_state_control_plot else combine_name,
                )

        if as_states_dot:
            n_cx = nlp.ode_solver.polynomial_degree + 1 if isinstance(nlp.ode_solver, OdeSolver.COLLOCATION) else 2
            cx = (
                ocp.nlp[nlp.use_states_dot_from_phase_idx].states_dot[name].original_cx
                if copy_states_dot
                else define_cx(n_col=n_cx)
            )

            nlp.states_dot.append(name, cx, mx_states_dot, nlp.variable_mappings[name])

    @staticmethod
    def configure_q(ocp, nlp, as_states: bool, as_controls: bool, as_states_dot: bool = False):
        """
        Configure the generalized coordinates

        Parameters
        ----------
        nlp: NonLinearProgram
            A reference to the phase
        as_states: bool
            If the generalized coordinates should be a state
        as_controls: bool
            If the generalized coordinates should be a control
        as_states_dot: bool
            If the generalized velocities should be a state_dot
        """

        name = "q"
        name_q = nlp.model.name_dof
        axes_idx = ConfigureProblem._apply_phase_mapping(ocp, nlp, name)
        ConfigureProblem.configure_new_variable(
            name,
            name_q,
            ocp,
            nlp,
            as_states,
            as_controls,
            as_states_dot,
            axes_idx=axes_idx,
        )

    @staticmethod
    def configure_qdot(ocp, nlp, as_states: bool, as_controls: bool, as_states_dot: bool = False):
        """
        Configure the generalized velocities

        Parameters
        ----------
        nlp: NonLinearProgram
            A reference to the phase
        as_states: bool
            If the generalized velocities should be a state
        as_controls: bool
            If the generalized velocities should be a control
        as_states_dot: bool
            If the generalized velocities should be a state_dot
        """

        name = "qdot"
        name_qdot = ConfigureProblem._get_kinematics_based_names(nlp, name)
        ConfigureProblem._adjust_mapping(name, ["q", "qdot", "taudot"], nlp)
        axes_idx = ConfigureProblem._apply_phase_mapping(ocp, nlp, name)
        ConfigureProblem.configure_new_variable(
            name, name_qdot, ocp, nlp, as_states, as_controls, as_states_dot, axes_idx=axes_idx
        )

    @staticmethod
    def configure_qddot(ocp, nlp, as_states: bool, as_controls: bool, as_states_dot: bool = False):
        """
        Configure the generalized accelerations

        Parameters
        ----------
        nlp: NonLinearProgram
            A reference to the phase
        as_states: bool
            If the generalized velocities should be a state
        as_controls: bool
            If the generalized velocities should be a control
        as_states_dot: bool
            If the generalized accelerations should be a state_dot
        """

        name = "qddot"
        name_qddot = ConfigureProblem._get_kinematics_based_names(nlp, name)
        ConfigureProblem._adjust_mapping(name, ["q", "qdot"], nlp)
        axes_idx = ConfigureProblem._apply_phase_mapping(ocp, nlp, name)
        ConfigureProblem.configure_new_variable(
            name, name_qddot, ocp, nlp, as_states, as_controls, as_states_dot, axes_idx=axes_idx
        )

    @staticmethod
    def configure_qdddot(ocp, nlp, as_states: bool, as_controls: bool):
        """
        Configure the generalized accelerations

        Parameters
        ----------
        nlp: NonLinearProgram
            A reference to the phase
        as_states: bool
            If the generalized velocities should be a state
        as_controls: bool
            If the generalized velocities should be a control
        """

        name = "qdddot"
        name_qdddot = ConfigureProblem._get_kinematics_based_names(nlp, name)
        ConfigureProblem._adjust_mapping(name, ["q", "qdot", "qddot"], nlp)
        axes_idx = ConfigureProblem._apply_phase_mapping(ocp, nlp, name)
        ConfigureProblem.configure_new_variable(name, name_qdddot, ocp, nlp, as_states, as_controls, axes_idx=axes_idx)

    @staticmethod
    def configure_tau(ocp, nlp, as_states: bool, as_controls: bool, fatigue: FatigueList = None):
        """
        Configure the generalized forces

        Parameters
        ----------
        nlp: NonLinearProgram
            A reference to the phase
        as_states: bool
            If the generalized forces should be a state
        as_controls: bool
            If the generalized forces should be a control
        fatigue: FatigueList
            If the dynamics with fatigue should be declared
        """

        name = "tau"
        name_tau = ConfigureProblem._get_kinematics_based_names(nlp, name)
        ConfigureProblem._adjust_mapping(name, ["qdot", "taudot"], nlp)
        axes_idx = ConfigureProblem._apply_phase_mapping(ocp, nlp, name)
        ConfigureProblem.configure_new_variable(
            name, name_tau, ocp, nlp, as_states, as_controls, fatigue=fatigue, axes_idx=axes_idx
        )

    @staticmethod
    def append_faked_optim_var(name, optim_var, keys: list):
        """
        Add a fake optim var by combining vars in keys

        Parameters
        ----------
        optim_var: OptimizationVariableList
            states or controls
        keys: list
            The list of keys to combine
        """

        index = []
        mx = MX()
        to_second = []
        to_first = []
        for key in keys:
            index.extend(list(optim_var[key].index))
            mx = vertcat(mx, optim_var[key].mx)
            to_second.extend(list(np.array(optim_var[key].mapping.to_second.map_idx) + len(to_second)))
            to_first.extend(list(np.array(optim_var[key].mapping.to_first.map_idx) + len(to_first)))

        optim_var.append_fake(name, index, mx, BiMapping(to_second, to_first))

    @staticmethod
    def configure_taudot(ocp, nlp, as_states: bool, as_controls: bool):
        """
        Configure the generalized forces derivative

        Parameters
        ----------
        nlp: NonLinearProgram
            A reference to the phase
        as_states: bool
            If the generalized force derivatives should be a state
        as_controls: bool
            If the generalized force derivatives should be a control
        """

        name = "taudot"
        name_taudot = ConfigureProblem._get_kinematics_based_names(nlp, name)
        ConfigureProblem._adjust_mapping(name, ["qdot", "tau"], nlp)
        axes_idx = ConfigureProblem._apply_phase_mapping(ocp, nlp, name)
        ConfigureProblem.configure_new_variable(name, name_taudot, ocp, nlp, as_states, as_controls, axes_idx=axes_idx)

    @staticmethod
    def configure_contact_forces(ocp, nlp, as_states: bool, as_controls: bool):
        """
        Configure the generalized forces derivative

        Parameters
        ----------
        nlp: NonLinearProgram
            A reference to the phase
        as_states: bool
            If the generalized force derivatives should be a state
        as_controls: bool
            If the generalized force derivatives should be a control
        """

        name_contact_forces = [name for name in nlp.model.contact_names]
        ConfigureProblem.configure_new_variable("fext", name_contact_forces, ocp, nlp, as_states, as_controls)

    @staticmethod
    def configure_soft_contact_forces(ocp, nlp, as_states: bool, as_controls: bool):
        """
        Configure the generalized forces derivative

        Parameters
        ----------
        nlp: NonLinearProgram
            A reference to the phase
        as_states: bool
            If the generalized force derivatives should be a state
        as_controls: bool
            If the generalized force derivatives should be a control
        """
        name_soft_contact_forces = []
        component_list = ["fx", "fy", "fz"]  # TODO: find a better place to hold this or define it in biorbd ?
        for ii in range(nlp.model.nb_soft_contacts):
            name_soft_contact_forces.extend(
                [
                    f"{nlp.model.soft_contact_name(ii)}_{name}"
                    for name in component_list
                    if nlp.model.soft_contact_name(ii) not in name_soft_contact_forces
                ]
            )

        ConfigureProblem.configure_new_variable("fext", name_soft_contact_forces, ocp, nlp, as_states, as_controls)

    @staticmethod
    def configure_muscles(ocp, nlp, as_states: bool, as_controls: bool, fatigue: FatigueList = None):
        """
        Configure the muscles

        Parameters
        ----------
        nlp: NonLinearProgram
            A reference to the phase
        as_states: bool
            If the muscles should be a state
        as_controls: bool
            If the muscles should be a control
        fatigue: FatigueList
            The list of fatigue parameters
        """

        muscle_names = nlp.model.muscle_names
        ConfigureProblem.configure_new_variable(
            "muscles",
            muscle_names,
            ocp,
            nlp,
            as_states,
            as_controls,
            combine_state_control_plot=True,
            fatigue=fatigue,
        )

    @staticmethod
    def _adjust_mapping(key_to_adjust: str, reference_keys: list, nlp):
        """
        Automatic mapping duplicator basing the values on the another mapping

        Parameters
        ----------
        key_to_adjust: str
            The name of the variable to create if not already defined
        reference_keys: list[str]
            The reference keys, as soon one is found, it is used and the function returns
        nlp: NonLinearProgram
            A reference to the phase
        """

        if key_to_adjust not in nlp.variable_mappings:
            for n in reference_keys:
                if n in nlp.variable_mappings:
                    if n == "q":
                        q_map = list(nlp.variable_mappings[n].to_first.map_idx)
                        target = list(range(nlp.model.nb_q))
                        if nlp.model.nb_quaternions > 0:
                            if q_map != target:
                                raise RuntimeError(
                                    "It is not possible to define a q mapping without a qdot or tau mapping"
                                    "while the model has quaternions"
                                )
                            target = list(range(nlp.model.nb_qdot))
                        nlp.variable_mappings[key_to_adjust] = BiMapping(target, target)
                    else:
                        nlp.variable_mappings[key_to_adjust] = nlp.variable_mappings[n]
                    return
            raise RuntimeError("Could not adjust mapping with the reference_keys provided")

    @staticmethod
    def _apply_phase_mapping(ocp, nlp, name):
        if nlp.phase_mapping:
            if name in nlp.variable_mappings.keys():
                double_mapping = nlp.variable_mappings[name].to_first.map(nlp.phase_mapping.map_idx).T.tolist()[0]
                double_mapping = [int(double_mapping[i]) for i in range(len(double_mapping))]
            else:
                double_mapping = nlp.phase_mapping.map_idx
            axes_idx = Mapping(double_mapping)
        else:
            axes_idx = None
        return axes_idx


class DynamicsFcn(FcnEnum):
    """
    Selection of valid dynamics functions
    """

    TORQUE_DRIVEN = (ConfigureProblem.torque_driven,)
    TORQUE_DERIVATIVE_DRIVEN = (ConfigureProblem.torque_derivative_driven,)
    TORQUE_ACTIVATIONS_DRIVEN = (ConfigureProblem.torque_activations_driven,)
    JOINTS_ACCELERATION_DRIVEN = (ConfigureProblem.joints_acceleration_driven,)
    MUSCLE_DRIVEN = (ConfigureProblem.muscle_driven,)
    CUSTOM = (ConfigureProblem.custom,)


class Dynamics(OptionGeneric):
    """
    A placeholder for the chosen dynamics by the user

    Attributes
    ----------
    dynamic_function: Callable
        The custom dynamic function provided by the user
    configure: Callable
        The configuration function provided by the user that declares the NLP (states and controls),
        usually only necessary when defining custom functions
    expand: bool
        If the continuity constraint should be expand. This can be extensive on RAM

    """

    def __init__(
        self,
        dynamics_type: Union[Callable, DynamicsFcn],
        expand: bool = False,
        **params: Any,
    ):
        """
        Parameters
        ----------
        dynamics_type: Union[Callable, DynamicsFcn]
            The chosen dynamic functions
        params: Any
            Any parameters to pass to the dynamic and configure functions
        expand: bool
            If the continuity constraint should be expand. This can be extensive on RAM
        """

        configure = None
        if not isinstance(dynamics_type, DynamicsFcn):
            configure = dynamics_type
            dynamics_type = DynamicsFcn.CUSTOM
        else:
            if "configure" in params:
                configure = params["configure"]
                del params["configure"]

        dynamic_function = None
        if "dynamic_function" in params:
            dynamic_function = params["dynamic_function"]
            del params["dynamic_function"]

        super(Dynamics, self).__init__(type=dynamics_type, **params)
        self.dynamic_function = dynamic_function
        self.configure = configure
        self.expand = expand


class DynamicsList(UniquePerPhaseOptionList):
    """
    A list of Dynamics if more than one is required, typically when more than one phases are declared

    Methods
    -------
    add(dynamics: DynamicsFcn, **extra_parameters)
        Add a new Dynamics to the list
    print(self)
        Print the DynamicsList to the console
    """

    def add(self, dynamics_type: Union[Callable, Dynamics, DynamicsFcn], **extra_parameters: Any):
        """
        Add a new Dynamics to the list

        Parameters
        ----------
        dynamics_type: Union[Callable, Dynamics, DynamicsFcn]
            The chosen dynamic functions
        extra_parameters: dict
            Any parameters to pass to Dynamics
        """

        if isinstance(dynamics_type, Dynamics):
            self.copy(dynamics_type)

        else:
            super(DynamicsList, self)._add(dynamics_type=dynamics_type, option_type=Dynamics, **extra_parameters)

    def print(self):
        """
        Print the DynamicsList to the console
        """
        raise NotImplementedError("Printing of DynamicsList is not ready yet")<|MERGE_RESOLUTION|>--- conflicted
+++ resolved
@@ -427,16 +427,12 @@
         if not nb_root > 0:
             raise RuntimeError("BioModel must have at least one DoF on root.")
 
-<<<<<<< HEAD
         name_qddot_roots = [str(i) for i in range(nb_root)]
         ConfigureProblem.configure_new_variable(
             "qddot_roots", name_qddot_roots, ocp, nlp, as_states=False, as_controls=False, as_states_dot=True
         )
 
-        name_qddot_joints = [str(i + nb_root) for i in range(nlp.model.nbQddot() - nb_root)]
-=======
         name_qddot_joints = [str(i + nb_root) for i in range(nlp.model.nb_qddot - nb_root)]
->>>>>>> 8c1cd1a8
         ConfigureProblem.configure_new_variable(
             "qddot_joints", name_qddot_joints, ocp, nlp, as_states=False, as_controls=True, as_states_dot=True
         )
