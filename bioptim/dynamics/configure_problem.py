--- conflicted
+++ resolved
@@ -2,7 +2,6 @@
 
 from casadi import MX, vertcat, Function
 import numpy as np
-from biorbd_casadi import biorbd
 
 from .dynamics_functions import DynamicsFunctions
 from .fatigue.fatigue_dynamics import FatigueList, MultiFatigueInterface
@@ -626,17 +625,6 @@
             nlp.states.mx_reduced[nlp.states["q"].index],
             nlp.states.mx_reduced[nlp.states["qdot"].index],
         )
-
-<<<<<<< HEAD
-            global_soft_contact_force_func[i_sc * 6 : (i_sc + 1) * 6, :] = (
-                biorbd.SoftContactSphere(soft_contact)
-                .computeForceAtOrigin(
-                    nlp.model, nlp.states["scaled"].mx_reduced[:n], nlp.states["scaled"].mx_reduced[n:]
-                )
-                .to_mx()
-            )
-=======
->>>>>>> 8c1cd1a8
         nlp.soft_contact_forces_func = Function(
             "soft_contact_forces_func",
             [nlp.states["scaled"].mx_reduced, nlp.controls["scaled"].mx_reduced, nlp.parameters.mx],
@@ -834,19 +822,13 @@
                     )
             return _cx
 
-<<<<<<< HEAD
         def define_cx_unscaled(_cx_scaled: list, scaling: np.ndarray) -> list:
             _cx = [nlp.cx() for _ in range(len(_cx_scaled))]
             for j in range(len(_cx_scaled)):
                 _cx[j] = _cx_scaled[j] * scaling
             return _cx
 
-        if ConfigureProblem._manage_fatigue_to_new_variable(name, name_elements, nlp, as_states, as_controls, fatigue):
-=======
-        if ConfigureProblem._manage_fatigue_to_new_variable(
-            name, name_elements, ocp, nlp, as_states, as_controls, fatigue
-        ):
->>>>>>> 8c1cd1a8
+        if ConfigureProblem._manage_fatigue_to_new_variable(name, name_elements, ocp, nlp, as_states, as_controls, fatigue):
             # If the element is fatigable, this function calls back configure_new_variable to fill everything.
             # Therefore, we can exist now
             return
@@ -854,7 +836,25 @@
         if name not in nlp.variable_mappings:
             nlp.variable_mappings[name] = BiMapping(range(len(name_elements)), range(len(name_elements)))
 
-<<<<<<< HEAD
+
+        copy_states = False
+        if nlp.use_states_from_phase_idx is not None:
+            if nlp.use_states_from_phase_idx < nlp.phase_idx:
+                if name in ocp.nlp[nlp.use_states_from_phase_idx].states:
+                    copy_states = True
+
+        copy_controls = False
+        if nlp.use_controls_from_phase_idx is not None:
+            if nlp.use_controls_from_phase_idx < nlp.phase_idx:
+                if name in ocp.nlp[nlp.use_controls_from_phase_idx].controls:
+                    copy_controls = True
+
+        copy_states_dot = False
+        if nlp.use_states_dot_from_phase_idx is not None:
+            if nlp.use_states_dot_from_phase_idx < nlp.phase_idx:
+                if name in ocp.nlp[nlp.use_states_dot_from_phase_idx].states_dot:
+                    copy_states_dot = True
+
         if as_states:
             if name not in nlp.x_scaling:
                 nlp.x_scaling[name] = VariableScaling(
@@ -871,17 +871,29 @@
                     key=name, scaling=np.ones(len(nlp.variable_mappings[name].to_first.map_idx))
                 )
 
-        mx_states_scaled = []
-        mx_states_dot_scaled = []
-        mx_controls_scaled = []
-        mx_states = []
-        mx_states_dot = []
-        mx_controls = []
+        mx_states_scaled = [] if not copy_states else [ocp.nlp[nlp.use_states_from_phase_idx].states["scaled"][name].mx]
+        mx_states_dot_scaled = [] if not copy_states_dot else [
+            ocp.nlp[nlp.use_states_dot_from_phase_idx].states_dot["scaled"][name].mx]
+        mx_controls_scaled = [] if not copy_controls else [ocp.nlp[nlp.use_controls_from_phase_idx].controls["scaled"][name].mx]
+        mx_states = [] if not copy_states else [ocp.nlp[nlp.use_states_from_phase_idx].states[name].mx]
+        mx_states_dot = [] if not copy_states_dot else [ocp.nlp[nlp.use_states_dot_from_phase_idx].states_dot[name].mx]
+        mx_controls = [] if not copy_controls else [ocp.nlp[nlp.use_controls_from_phase_idx].controls[name].mx]
+
+        # if mapping on variables, what do we do with mapping on the nodes ?
+
         for i in nlp.variable_mappings[name].to_second.map_idx:
             var_name = f"{'-' if np.sign(i) < 0 else ''}{name}_{name_elements[abs(i)]}_MX" if i is not None else "zero"
-            mx_states_scaled.append(MX.sym(var_name, 1, 1))
-            mx_controls_scaled.append(MX.sym(var_name, 1, 1))
-            mx_states_dot_scaled.append(MX.sym(var_name, 1, 1))
+
+            if not copy_states:
+                mx_states_scaled.append(MX.sym(var_name, 1, 1))
+
+            if not copy_states_dot:
+                mx_states_dot_scaled.append(MX.sym(var_name, 1, 1))
+
+            if not copy_controls:
+                mx_controls_scaled.append(MX.sym(var_name, 1, 1))
+
+            # Todo add if not copy?
             if as_states:
                 mx_states.append(
                     mx_states_scaled[i] * nlp.x_scaling[name].scaling[i] if i is not None else mx_states_scaled[-1]
@@ -896,6 +908,7 @@
                 mx_controls.append(
                     mx_controls_scaled[i] * nlp.u_scaling[name].scaling[i] if i is not None else mx_controls_scaled[-1]
                 )
+
         mx_states_scaled = vertcat(*mx_states_scaled)
         mx_states_dot_scaled = vertcat(*mx_states_dot_scaled)
         mx_controls_scaled = vertcat(*mx_controls_scaled)
@@ -905,47 +918,6 @@
             mx_states_dot = vertcat(*mx_states_dot)
         if as_controls:
             mx_controls = vertcat(*mx_controls)
-=======
-        copy_states = False
-        if nlp.use_states_from_phase_idx is not None:
-            if nlp.use_states_from_phase_idx < nlp.phase_idx:
-                if name in ocp.nlp[nlp.use_states_from_phase_idx].states:
-                    copy_states = True
-
-        copy_controls = False
-        if nlp.use_controls_from_phase_idx is not None:
-            if nlp.use_controls_from_phase_idx < nlp.phase_idx:
-                if name in ocp.nlp[nlp.use_controls_from_phase_idx].controls:
-                    copy_controls = True
-
-        copy_states_dot = False
-        if nlp.use_states_dot_from_phase_idx is not None:
-            if nlp.use_states_dot_from_phase_idx < nlp.phase_idx:
-                if name in ocp.nlp[nlp.use_states_dot_from_phase_idx].states_dot:
-                    copy_states_dot = True
-
-        mx_states = [] if not copy_states else [ocp.nlp[nlp.use_states_from_phase_idx].states[name].mx]
-        mx_controls = [] if not copy_controls else [ocp.nlp[nlp.use_controls_from_phase_idx].controls[name].mx]
-        mx_states_dot = [] if not copy_states_dot else [ocp.nlp[nlp.use_states_dot_from_phase_idx].states_dot[name].mx]
-
-        # if mapping on variables, what do we do with mapping on the nodes ?
-
-        for i in nlp.variable_mappings[name].to_second.map_idx:
-            var_name = f"{'-' if np.sign(i) < 0 else ''}{name}_{name_elements[abs(i)]}_MX" if i is not None else "zero"
-
-            if not copy_states:
-                mx_states.append(MX.sym(var_name, 1, 1))
-
-            if not copy_controls:
-                mx_controls.append(MX.sym(var_name, 1, 1))
-
-            if not copy_states_dot:
-                mx_states_dot.append(MX.sym(var_name, 1, 1))
-
-        mx_states = vertcat(*mx_states)
-        mx_controls = vertcat(*mx_controls)
-        mx_states_dot = vertcat(*mx_states_dot)
->>>>>>> 8c1cd1a8
 
         if not axes_idx:
             axes_idx = Mapping(range(len(name_elements)))
@@ -963,22 +935,21 @@
 
         if as_states:
             n_cx = nlp.ode_solver.polynomial_degree + 2 if isinstance(nlp.ode_solver, OdeSolver.COLLOCATION) else 2
-<<<<<<< HEAD
-            cx_scaled = define_cx_scaled(n_col=n_cx)
-            cx = define_cx_unscaled(cx_scaled, nlp.x_scaling[name].scaling)
+            cx_scaled = (
+                ocp.nlp[nlp.use_states_from_phase_idx].states[name].original_cx
+                if copy_states
+                else define_cx_scaled(n_col=n_cx)
+            )
+            cx = (
+                ocp.nlp[nlp.use_states_from_phase_idx].states[name].original_cx
+                if copy_states
+                else define_cx_unscaled(cx_scaled, nlp.x_scaling[name].scaling)
+            )
             nlp.states["scaled"].append(name, cx_scaled, mx_states_scaled, nlp.variable_mappings[name])
             nlp.states.append_from_scaled(
                 name, cx, mx_states, nlp.variable_mappings[name], nlp.states["scaled"], nlp.x_scaling[name].scaling
             )
-=======
-            cx = (
-                ocp.nlp[nlp.use_states_from_phase_idx].states[name].original_cx
-                if copy_states
-                else define_cx(n_col=n_cx)
-            )
-
-            nlp.states.append(name, cx, mx_states, nlp.variable_mappings[name])
->>>>>>> 8c1cd1a8
+
             if not skip_plot:
                 nlp.plot[f"{name}_states"] = CustomPlot(
                     lambda t, x, u, p: x[nlp.states[name].index, :],
@@ -989,22 +960,20 @@
                 )
 
         if as_controls:
-<<<<<<< HEAD
-            cx_scaled = define_cx_scaled(n_col=2)
-            cx = define_cx_unscaled(cx_scaled, nlp.u_scaling[name].scaling)
+            cx_scaled = (
+                ocp.nlp[nlp.use_controls_from_phase_idx].controls[name].original_cx
+                if copy_controls
+                else define_cx_scaled(n_col=2)
+            )
+            cx = (
+                ocp.nlp[nlp.use_controls_from_phase_idx].controls[name].original_cx
+                if copy_controls
+                else define_cx_unscaled(cx_scaled, nlp.u_scaling[name].scaling)
+            )
             nlp.controls["scaled"].append(name, cx_scaled, mx_controls_scaled, nlp.variable_mappings[name])
             nlp.controls.append_from_scaled(
                 name, cx, mx_controls, nlp.variable_mappings[name], nlp.controls["scaled"], nlp.u_scaling[name].scaling
             )
-=======
-            cx = (
-                ocp.nlp[nlp.use_controls_from_phase_idx].controls[name].original_cx
-                if copy_controls
-                else define_cx(n_col=2)
-            )
-
-            nlp.controls.append(name, cx, mx_controls, nlp.variable_mappings[name])
->>>>>>> 8c1cd1a8
 
             plot_type = PlotType.PLOT if nlp.control_type == ControlType.LINEAR_CONTINUOUS else PlotType.STEP
             if not skip_plot:
@@ -1018,9 +987,16 @@
 
         if as_states_dot:
             n_cx = nlp.ode_solver.polynomial_degree + 1 if isinstance(nlp.ode_solver, OdeSolver.COLLOCATION) else 2
-<<<<<<< HEAD
-            cx_scaled = define_cx_scaled(n_col=n_cx)
-            cx = define_cx_unscaled(cx_scaled, nlp.xdot_scaling[name].scaling)
+            cx_scaled = (
+                ocp.nlp[nlp.use_states_dot_from_phase_idx].states_dot[name].original_cx
+                if copy_states_dot
+                else define_cx_scaled(n_col=n_cx)
+            )
+            cx = (
+                ocp.nlp[nlp.use_states_dot_from_phase_idx].states_dot[name].original_cx
+                if copy_states_dot
+                else define_cx_unscaled(cx_scaled, nlp.xdot_scaling[name].scaling)
+            )
             nlp.states_dot["scaled"].append(name, cx, mx_states_dot_scaled, nlp.variable_mappings[name])
             nlp.states_dot.append_from_scaled(
                 name,
@@ -1030,15 +1006,6 @@
                 nlp.states_dot["scaled"],
                 nlp.xdot_scaling[name].scaling,
             )
-=======
-            cx = (
-                ocp.nlp[nlp.use_states_dot_from_phase_idx].states_dot[name].original_cx
-                if copy_states_dot
-                else define_cx(n_col=n_cx)
-            )
-
-            nlp.states_dot.append(name, cx, mx_states_dot, nlp.variable_mappings[name])
->>>>>>> 8c1cd1a8
 
     @staticmethod
     def configure_q(ocp, nlp, as_states: bool, as_controls: bool, as_states_dot: bool = False):
