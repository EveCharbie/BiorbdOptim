from typing import Union

from casadi import Function, vertcat, horzcat, norm_fro, collocation_points, tangent, rootfinder, MX, SX
import numpy as np

from ..misc.enums import ControlType


class Integrator:
    """
    Abstract class for CasADi-based integrator

    Attributes
    ----------
    model: biorbd.Model
        The biorbd model to integrate
    t_span = tuple[float, float]
        The initial and final time
    idx: int
        The index of the degrees of freedom to integrate
    cx: Union[MX, SX]
        The CasADi type the integration should be built from
    x_sym: Union[MX, SX]
        The state variables
    u_sym: Union[MX, SX]
        The control variables
    param_sym: Union[MX, SX]
        The parameters variables
    param_scaling: Union[MX, SX]
        The parameters variables scaling factor
    fun: Callable
        The dynamic function which provides the derivative of the states
    control_type: ControlType
        The type of the controls
    step_time: float
        The time of the full integration
    h: float
        The time of the an integration step
    function = casadi.Function
        The CasADi graph of the integration

    Methods
    -------
    __call__(self, *args, **kwargs)
        Interface to self.function
    map(self, *args, **kwargs) -> Function
        Get the multithreaded CasADi graph of the integration
    get_u(self, u: np.ndarray, dt_norm: float) -> np.ndarray
        Get the control at a given time
    dxdt(self, h: float, states: Union[MX, SX], controls: Union[MX, SX], params: Union[MX, SX]) -> tuple[SX, list[SX]]
        The dynamics of the system
    _finish_init(self)
        Prepare the CasADi function from dxdt
    """

    # Todo change ode and ode_opt into class
    def __init__(self, ode: dict, ode_opt: dict):
        """
        Parameters
        ----------
        ode: dict
            The ode description
        ode_opt: dict
            The ode options
        """

        self.model = ode_opt["model"]
        self.t_span = ode_opt["t0"], ode_opt["tf"]
        self.idx = ode_opt["idx"]
        self.cx = ode_opt["cx"]
        self.x_sym = ode["x"]
        self.u_sym = ode["p"]
        self.param_sym = ode_opt["param"].cx
        self.param_scaling = ode_opt["param"].scaling
        self.fun = ode["ode"]
        self.control_type = ode_opt["control_type"]
        self.step_time = self.t_span[1] - self.t_span[0]
        self.h = self.step_time
        self.function = None

    def __call__(self, *args, **kwargs):
        """
        Interface to self.function
        """

        return self.function(*args, **kwargs)

    def map(self, *args, **kwargs) -> Function:
        """
        Get the multithreaded CasADi graph of the integration

        Returns
        -------
        The multithreaded CasADi graph of the integration
        """
        return self.function.map(*args, **kwargs)

    def get_u(self, u: np.ndarray, dt_norm: float) -> np.ndarray:
        """
        Get the control at a given time

        Parameters
        ----------
        u: np.ndarray
            The control matrix
        dt_norm: float
            The time a which control should be computed

        Returns
        -------
        The control at a given time
        """

        if self.control_type == ControlType.CONSTANT:
            return u
        elif self.control_type == ControlType.LINEAR_CONTINUOUS:
            return u[:, 0] + (u[:, 1] - u[:, 0]) * dt_norm
        else:
            raise RuntimeError(f"{self.control_type} ControlType not implemented yet")

    def dxdt(self, h: float, states: Union[MX, SX], controls: Union[MX, SX], params: Union[MX, SX]) -> tuple:
        """
        The dynamics of the system

        Parameters
        ----------
        h: float
            The time step
        states: Union[MX, SX]
            The states of the system
        controls: Union[MX, SX]
            The controls of the system
        params: Union[MX, SX]
            The parameters of the system

        Returns
        -------
        The derivative of the states
        """

        raise RuntimeError("Integrator is abstract, please specify a proper one")

    def _finish_init(self):
        """
        Prepare the CasADi function from dxdt
        """

        self.function = Function(
            "integrator",
            [self.x_sym, self.u_sym, self.param_sym],
            self.dxdt(self.h, self.x_sym, self.u_sym, self.param_sym * self.param_scaling),
            ["x0", "p", "params"],
            ["xf", "xall"],
        )


class RK(Integrator):
    """
    Abstract class for Runge-Kutta integrators

    Attributes
    ----------
    n_step: int
        Number of finite element during the integration
    h_norm: float
        Normalized time step
    h: float
        Length of steps

    Methods
    -------
    next_x(self, h: float, t: float, x_prev: Union[MX, SX], u: Union[MX, SX], p: Union[MX, SX])
        Compute the next integrated state (abstract)
    dxdt(self, h: float, states: Union[MX, SX], controls: Union[MX, SX], params: Union[MX, SX]) -> tuple[SX, list[SX]]
        The dynamics of the system
    """

    def __init__(self, ode: dict, ode_opt: dict):
        """
        Parameters
        ----------
        ode: dict
            The ode description
        ode_opt: dict
            The ode options
        """

        super(RK, self).__init__(ode, ode_opt)
        self.n_step = ode_opt["number_of_finite_elements"]
        self.h_norm = 1 / self.n_step
        self.h = self.step_time * self.h_norm

    def next_x(self, h: float, t: float, x_prev: Union[MX, SX], u: Union[MX, SX], p: Union[MX, SX]):
        """
        Compute the next integrated state (abstract)

        Parameters
        ----------
        h: float
            The time step
        t: float
            The initial time of the integration
        x_prev: Union[MX, SX]
            The current state of the system
        u: Union[MX, SX]
            The control of the system
        p: Union[MX, SX]
            The parameters of the system

        Returns
        -------
        The next integrate states
        """

        raise RuntimeError("RK is abstract, please select a specific RK")

    def dxdt(self, h: float, states: Union[MX, SX], controls: Union[MX, SX], params: Union[MX, SX]) -> tuple:
        """
        The dynamics of the system

        Parameters
        ----------
        h: float
            The time step
        states: Union[MX, SX]
            The states of the system
        controls: Union[MX, SX]
            The controls of the system
        params: Union[MX, SX]
            The parameters of the system

        Returns
        -------
        The derivative of the states
        """

        u = controls
        x = self.cx(states.shape[0], self.n_step + 1)
        p = params
        x[:, 0] = states

        n_dof = 0
        quat_idx = []
        quat_number = 0
        for j in range(self.model.nbSegment()):
            if self.model.segment(j).isRotationAQuaternion():
                quat_idx.append([n_dof, n_dof + 1, n_dof + 2, self.model.nbDof() + quat_number])
                quat_number += 1
            n_dof += self.model.segment(j).nbDof()

        for i in range(1, self.n_step + 1):
            t_norm_init = (i - 1) / self.n_step  # normalized time
            x[:, i] = self.next_x(h, t_norm_init, x[:, i - 1], u, p)

            for j in range(self.model.nbQuat()):
                quaternion = vertcat(
                    x[quat_idx[j][3], i], x[quat_idx[j][0], i], x[quat_idx[j][1], i], x[quat_idx[j][2], i]
                )
                quaternion /= norm_fro(quaternion)
                x[quat_idx[j][0] : quat_idx[j][2] + 1, i] = quaternion[1:4]
                x[quat_idx[j][3], i] = quaternion[0]

        return x[:, -1], x


class RK4(RK):
    """
    Numerical integration using fourth order Runge-Kutta method.

    Methods
    -------
    next_x(self, h: float, t: float, x_prev: Union[MX, SX], u: Union[MX, SX], p: Union[MX, SX])
        Compute the next integrated state (abstract)
    """

    def __init__(self, ode: dict, ode_opt: dict):
        """
        Parameters
        ----------
        ode: dict
            The ode description
        ode_opt: dict
            The ode options
        """

        super(RK4, self).__init__(ode, ode_opt)
        self._finish_init()

    def next_x(self, h: float, t: float, x_prev: Union[MX, SX], u: Union[MX, SX], p: Union[MX, SX]):
        """
        Compute the next integrated state

        Parameters
        ----------
        h: float
            The time step
        t: float
            The initial time of the integration
        x_prev: Union[MX, SX]
            The current state of the system
        u: Union[MX, SX]
            The control of the system
        p: Union[MX, SX]
            The parameters of the system

        Returns
        -------
        The next integrate states
        """

        k1 = self.fun(x_prev, self.get_u(u, t), p)[:, self.idx]
        k2 = self.fun(x_prev + h / 2 * k1, self.get_u(u, t + self.h_norm / 2), p)[:, self.idx]
        k3 = self.fun(x_prev + h / 2 * k2, self.get_u(u, t + self.h_norm / 2), p)[:, self.idx]
        k4 = self.fun(x_prev + h * k3, self.get_u(u, t + self.h_norm), p)[:, self.idx]
        return x_prev + h / 6 * (k1 + 2 * k2 + 2 * k3 + k4)


class RK8(RK4):
    """
    Numerical integration using eighth order Runge-Kutta method.

    Methods
    -------
    next_x(self, h: float, t: float, x_prev: Union[MX, SX], u: Union[MX, SX], p: Union[MX, SX])
        Compute the next integrated state (abstract)
    """

    def __init__(self, ode: dict, ode_opt: dict):
        """
        Parameters
        ----------
        ode: dict
            The ode description
        ode_opt: dict
            The ode options
        """

        super(RK8, self).__init__(ode, ode_opt)
        self._finish_init()

    def next_x(self, h: float, t: float, x_prev: Union[MX, SX], u: Union[MX, SX], p: Union[MX, SX]):
        """
        Compute the next integrated state

        Parameters
        ----------
        h: float
            The time step
        t: float
            The initial time of the integration
        x_prev: Union[MX, SX]
            The current state of the system
        u: Union[MX, SX]
            The control of the system
        p: Union[MX, SX]
            The parameters of the system

        Returns
        -------
        The next integrate states
        """

        k1 = self.fun(x_prev, self.get_u(u, t), p)[:, self.idx]
        k2 = self.fun(x_prev + (h * 4 / 27) * k1, self.get_u(u, t + self.h_norm * (4 / 27)), p)[:, self.idx]
        k3 = self.fun(x_prev + (h / 18) * (k1 + 3 * k2), self.get_u(u, t + self.h_norm * (2 / 9)), p)[:, self.idx]
        k4 = self.fun(x_prev + (h / 12) * (k1 + 3 * k3), self.get_u(u, t + self.h_norm * (1 / 3)), p)[:, self.idx]
        k5 = self.fun(x_prev + (h / 8) * (k1 + 3 * k4), self.get_u(u, t + self.h_norm * (1 / 2)), p)[:, self.idx]
        k6 = self.fun(
            x_prev + (h / 54) * (13 * k1 - 27 * k3 + 42 * k4 + 8 * k5), self.get_u(u, t + self.h_norm * (2 / 3)), p
        )[:, self.idx]
        k7 = self.fun(
            x_prev + (h / 4320) * (389 * k1 - 54 * k3 + 966 * k4 - 824 * k5 + 243 * k6),
            self.get_u(u, t + self.h_norm * (1 / 6)),
            p,
        )[:, self.idx]
        k8 = self.fun(
            x_prev + (h / 20) * (-234 * k1 + 81 * k3 - 1164 * k4 + 656 * k5 - 122 * k6 + 800 * k7),
            self.get_u(u, t + self.h_norm),
            p,
        )[:, self.idx]
        k9 = self.fun(
            x_prev + (h / 288) * (-127 * k1 + 18 * k3 - 678 * k4 + 456 * k5 - 9 * k6 + 576 * k7 + 4 * k8),
            self.get_u(u, t + self.h_norm * (5 / 6)),
            p,
        )[:, self.idx]
        k10 = self.fun(
            x_prev
            + (h / 820) * (1481 * k1 - 81 * k3 + 7104 * k4 - 3376 * k5 + 72 * k6 - 5040 * k7 - 60 * k8 + 720 * k9),
            self.get_u(u, t + self.h_norm),
            p,
        )[:, self.idx]

        return x_prev + h / 840 * (41 * k1 + 27 * k4 + 272 * k5 + 27 * k6 + 216 * k7 + 216 * k9 + 41 * k10)


class COLLOCATION(Integrator):
    """
    Numerical integration using implicit Runge-Kutta method.

    Attributes
    ----------
    degree: int
        The interpolation order of the polynomial approximation

    Methods
    -------
    get_u(self, u: np.ndarray, dt_norm: float) -> np.ndarray
        Get the control at a given time
    dxdt(self, h: float, states: Union[MX, SX], controls: Union[MX, SX], params: Union[MX, SX]) -> tuple[SX, list[SX]]
        The dynamics of the system
    """

    def __init__(self, ode: dict, ode_opt: dict):
        """
        Parameters
        ----------
        ode: dict
            The ode description
        ode_opt: dict
            The ode options
        """

        super(COLLOCATION, self).__init__(ode, ode_opt)

        self.method = ode_opt["method"]
        self.degree = ode_opt["irk_polynomial_interpolation_degree"]

        # Coefficients of the collocation equation
        self._c = self.cx.zeros((self.degree + 1, self.degree + 1))

        # Coefficients of the continuity equation
        self._d = self.cx.zeros(self.degree + 1)

        # Choose collocation points
        self._t = [0] + collocation_points(self.degree, self.method)

        # Dimensionless time inside one control interval
        time_control_interval = self.cx.sym("time_control_interval")

        # For all collocation points
        for j in range(self.degree + 1):
            # Construct Lagrange polynomials to get the polynomial basis at the collocation point
            _l = 1
            for r in range(self.degree + 1):
                if r != j:
                    _l *= (time_control_interval - self._t[r]) / ( self._t[j] - self._t[r])

            # Evaluate the polynomial at the final time to get the coefficients of the continuity equation
            lfcn = Function("lfcn", [time_control_interval], [_l])
            self._d[j] = lfcn(1.0)

            # Construct Lagrange polynomials to get the polynomial basis at the collocation point
            _l = 1
            for r in range(self.degree + 1):
                if r != j:
                    _l *= (time_control_interval - self._t[r]) / (self._t[j] - self._t[r])

            # Evaluate the time derivative of the polynomial at all collocation points to get
            # the coefficients of the continuity equation
            tfcn = Function("tfcn", [time_control_interval], [tangent(_l, time_control_interval)])
            for r in range(self.degree + 1):
                self._c[j, r] = tfcn(self._t[r])

        self._finish_init()

    def get_u(self, u: np.ndarray, dt_norm: float) -> np.ndarray:
        """
        Get the control at a given time

        Parameters
        ----------
        u: np.ndarray
            The control matrix
        dt_norm: float
            The time a which control should be computed

        Returns
        -------
        The control at a given time
        """

        if self.control_type == ControlType.CONSTANT:
            return super(COLLOCATION, self).get_u(u, dt_norm)
        else:
            raise NotImplementedError(f"{self.control_type} ControlType not implemented yet with IRK")

    def dxdt(self, h: float, states: Union[MX, SX], controls: Union[MX, SX], params: Union[MX, SX]) -> tuple:
        """
        The dynamics of the system

        Parameters
        ----------
        h: float
            The time step
        states: Union[MX, SX]
            The states of the system
        controls: Union[MX, SX]
            The controls of the system
        params: Union[MX, SX]
            The parameters of the system

        Returns
        -------
        The derivative of the states
        """

        # Total number of variables for one finite element
        states_end = self._d[0] * states[0]
        defects = []
        for j in range(1, self.degree+1):

            # Expression for the state derivative at the collocation point
<<<<<<< HEAD
            #xp_j = 0
            xp_j = self._c[0, j] * states[0]
            for r in range(self.degree):
                xp_j += self._c[r+1, j] * states[r+1]
=======
            xp_j = 0
            #xp_j = self._c[0, j] * states[0]
            for r in range(self.degree+1):
                xp_j += self._c[r, j] * states[r]
>>>>>>> ecb8341a

            # Append collocation equations
            f_j = self.fun(states[j-1], self.get_u(controls, self._t[j]), params)[:, self.idx]
            defects.append(h * f_j - xp_j)

            # Add contribution to the end state
            states_end = states_end + self._d[j]*states[j]

        # Concatenate constraints
        defects = vertcat(*defects)
        return states_end, horzcat(states[0], states_end), defects

    def _finish_init(self):
        """
        Prepare the CasADi function from dxdt
        """

        self.function = Function(
            "integrator",
            [horzcat(*self.x_sym), self.u_sym, self.param_sym],
            self.dxdt(self.h, self.x_sym, self.u_sym, self.param_sym * self.param_scaling),
            ["x0", "p", "params"],
            ["xf", "xall", "defects"],
        )


class IRK(COLLOCATION):
    """
    Numerical integration using implicit Runge-Kutta method.

    Methods
    -------
    get_u(self, u: np.ndarray, dt_norm: float) -> np.ndarray
        Get the control at a given time
    dxdt(self, h: float, states: Union[MX, SX], controls: Union[MX, SX], params: Union[MX, SX]) -> tuple[SX, list[SX]]
        The dynamics of the system
    """

    def __init__(self, ode: dict, ode_opt: dict):
        """
        Parameters
        ----------
        ode: dict
            The ode description
        ode_opt: dict
            The ode options
        """

        super(IRK, self).__init__(ode, ode_opt)

    def dxdt(self, h: float, states: Union[MX, SX], controls: Union[MX, SX], params: Union[MX, SX]) -> tuple:
        """
        The dynamics of the system

        Parameters
        ----------
        h: float
            The time step
        states: Union[MX, SX]
            The states of the system
        controls: Union[MX, SX]
            The controls of the system
        params: Union[MX, SX]
            The parameters of the system

        Returns
        -------
        The derivative of the states
        """

        nx = states[0].shape[0]
        _, _, defect = super(IRK, self).dxdt(h, states, controls, params)

        # Root-finding function, implicitly defines x_collocation_points as a function of x0 and p
        vfcn = Function("vfcn", [vertcat(*states[1:]), states[0], controls, params], [defect]).expand()

        # Create a implicit function instance to solve the system of equations
        ifcn = rootfinder("ifcn", "newton", vfcn)
        x_irk_points = ifcn(self.cx(), states[0], controls, params)
        x = [states[0] if r == 0 else x_irk_points[(r - 1) * nx : r * nx] for r in range(self.degree + 1)]

        # Get an expression for the state at the end of the finite element
        xf = self.cx.zeros(nx, self.degree + 1)  # 0 #
        for r in range(self.degree + 1):
            xf[:, r] = xf[:, r - 1] + self._d[r] * x[r]

        return xf[:, -1], horzcat(states[0], xf[:, -1])

    def _finish_init(self):
        """
        Prepare the CasADi function from dxdt
        """

        self.function = Function(
            "integrator",
            [self.x_sym[0], self.u_sym, self.param_sym],
            self.dxdt(self.h, self.x_sym, self.u_sym, self.param_sym * self.param_scaling),
            ["x0", "p", "params"],
            ["xf", "xall"],
        )<|MERGE_RESOLUTION|>--- conflicted
+++ resolved
@@ -510,17 +510,9 @@
         for j in range(1, self.degree+1):
 
             # Expression for the state derivative at the collocation point
-<<<<<<< HEAD
-            #xp_j = 0
-            xp_j = self._c[0, j] * states[0]
-            for r in range(self.degree):
-                xp_j += self._c[r+1, j] * states[r+1]
-=======
             xp_j = 0
-            #xp_j = self._c[0, j] * states[0]
             for r in range(self.degree+1):
                 xp_j += self._c[r, j] * states[r]
->>>>>>> ecb8341a
 
             # Append collocation equations
             f_j = self.fun(states[j-1], self.get_u(controls, self._t[j]), params)[:, self.idx]
