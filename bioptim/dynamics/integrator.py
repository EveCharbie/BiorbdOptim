--- conflicted
+++ resolved
@@ -914,21 +914,13 @@
         time_sym = []
         vfcn = Function(
             "vfcn",
-<<<<<<< HEAD
-            [vertcat(*states[1:]), states[0], u, params, stochastic_variables],
-=======
             [vertcat(*states[1:]), time_sym, states[0], controls, params, stochastic_variables],
->>>>>>> 45757d2f
             [defect],
         ).expand()
 
         # Create a implicit function instance to solve the system of equations
         ifcn = rootfinder("ifcn", "newton", vfcn)
-<<<<<<< HEAD
-        x_irk_points = ifcn(self.cx(), states[0], u, params, stochastic_variables)
-=======
         x_irk_points = ifcn(self.cx(), time, states[0], controls, params, stochastic_variables)
->>>>>>> 45757d2f
         x = [states[0] if r == 0 else x_irk_points[(r - 1) * nx : r * nx] for r in range(self.degree + 1)]
 
         # Get an expression for the state at the end of the finite element
@@ -961,11 +953,6 @@
 
         self.function = Function(
             "integrator",
-<<<<<<< HEAD
-            {"x0": self.x_sym[0], "u": u, "p": p, "xf": xf},
-            integrator_in(),
-            integrator_out(),
-=======
             [
                 self.x_sym[0],
                 self.u_sym,
@@ -983,7 +970,6 @@
             ),
             ["x0", "p", "params", "s"],
             ["xf", "xall"],
->>>>>>> 45757d2f
         )
 
 
