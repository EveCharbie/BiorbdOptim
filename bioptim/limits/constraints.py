--- conflicted
+++ resolved
@@ -458,19 +458,12 @@
             q = nlp.states["q"].mx
             qdot = nlp.states["qdot"].mx
             muscle_activations = nlp.controls["muscles"].mx
-<<<<<<< HEAD
-            muscles_states = nlp.model.stateSet()
+            muscles_states = nlp.model.state_set()
             passive_torque = nlp.model.passiveJointTorque(q, qdot).to_mx()
             for k in range(len(nlp.controls["muscles"])):
                 muscles_states[k].setActivation(muscle_activations[k])
-            muscle_tau = nlp.model.muscularJointTorque(muscles_states, q, qdot).to_mx()
+            muscle_tau = nlp.model.muscle_joint_torque(muscles_states, q, qdot)
             muscle_tau = muscle_tau + passive_torque if with_passive_torque else muscle_tau
-=======
-            muscles_states = nlp.model.state_set()
-            for k in range(len(nlp.controls["muscles"])):
-                muscles_states[k].setActivation(muscle_activations[k])
-            muscle_tau = nlp.model.muscle_joint_torque(muscles_states, q, qdot)
->>>>>>> 8c1cd1a8
             qddot = nlp.states["qddot"].mx if "qddot" in nlp.states.keys() else nlp.controls["qddot"].mx
 
             if nlp.external_forces:
