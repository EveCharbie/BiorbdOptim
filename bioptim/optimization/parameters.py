from typing import Callable, Any

from casadi import MX, SX, DM, vertcat, Function
import numpy as np

from ..limits.objective_functions import ObjectiveFcn, Objective, ObjectiveList
from ..limits.path_conditions import InitialGuess, InitialGuessList, Bounds, BoundsList
from ..limits.penalty_controller import PenaltyController
from ..limits.penalty import PenaltyOption
from ..misc.enums import InterpolationType, Node
from ..misc.options import UniquePerProblemOptionList
from ..optimization.non_linear_program import NonLinearProgram


class Parameter(PenaltyOption):
    """
    A placeholder for a parameter

    Attributes
    ----------
    function: Callable[OptimalControlProgram, MX]
            The user defined function that modify the model
    initial_guess: InitialGuess | InitialGuessList
        The list of initial guesses associated with this parameter
    bounds: Bounds | BoundsList
        The list of bounds associated with this parameter
    quadratic: bool
        If the objective is squared [True] or not [False]
    size: int
        The number of variables this parameter has
    cx: MX | SX
        The type of casadi variable
    mx: MX
        The MX vector of the parameter
    """

    def __init__(
        self,
        function: Callable = None,
        initial_guess: InitialGuess | InitialGuessList = None,
        bounds: Bounds | BoundsList = None,
        quadratic: bool = True,
        size: int = None,
        cx: Callable | MX | SX = None,
        scaling: np.ndarray = None,
        **params: Any,
    ):
        """
        Parameters
        ----------
        function: Callable[OptimalControlProgram, MX]
            The user defined function that modify the model
        initial_guess: InitialGuess | InitialGuessList
            The list of initial guesses associated with this parameter
        bounds: Bounds | BoundsList
            The list of bounds associated with this parameter
        quadratic: bool
            If the objective is squared [True] or not [False]
        size: int
            The number of variables this parameter has
        cx: MX | SX
            The type of casadi variable
        params: dict
            Any parameters to pass to the function
        """

        super(Parameter, self).__init__(Parameters, **params)
        self.function.append(function)

        if scaling is None:
            scaling = np.array([1.0])
        elif not isinstance(scaling, np.ndarray):
            raise ValueError("Parameter scaling must be a numpy array")

        if not (scaling > 0).all():
            raise ValueError("Parameter scaling must contain only positive values")

        if len(scaling.shape) == 0:
            raise ValueError("Parameter scaling must be a 1- or 2- dimensional array")
        elif len(scaling.shape) == 1:
            self.scaling = scaling[:, np.newaxis]
            if self.scaling.shape[0] != size and self.scaling.shape[0] == 1:
                self.scaling = np.repeat(self.scaling, size, 0)
            elif self.scaling.shape[0] != size and self.scaling.shape[0] != 1:
                raise ValueError(
                    f"The shape ({scaling.shape[0]}) of the scaling of parameter {params['name']} "
                    f"does not match the params shape."
                )
        elif len(scaling.shape) == 2:
            if scaling.shape[1] != 1:
                raise ValueError(
                    f"Invalid ncols for Parameter Scaling "
                    f"(ncols = {scaling.shape[1]}), the expected number of column is 1"
                )
        else:
            raise ValueError("Parameter scaling must be a 1- or 2- dimensional numpy array")

        self.initial_guess = initial_guess
        self.bounds = bounds
        self.quadratic = quadratic
        self.size = size
        self.cx = cx
        self.mx = None

    @property
    def shape(self):
        return self.cx.shape[0]

    def add_or_replace_to_parameter_penalty_pool(self, ocp, penalty):
        """
        ...
        """
        if not penalty.name:
            if penalty.type.name == "CUSTOM":
                penalty.name = penalty.custom_function.__name__ ###
            else:
                penalty.name = penalty.type.name

        fake_penalty_controller = PenaltyController(ocp, ocp.nlp[0], [], [], [], [], [], ocp.v.parameters_in_list.cx)
        penalty_function = penalty.type(penalty, fake_penalty_controller, **penalty.params)
        self.set_penalty(ocp, fake_penalty_controller, penalty, penalty_function, penalty.expand)

    def set_penalty(
        self,
        ocp,
        controller: PenaltyController,
        penalty: PenaltyOption,
        penalty_function: MX | SX,
        expand: bool = False,
    ):
        penalty.node_idx = [0]
        penalty.dt = 1
        penalty.multi_thread = False
        self._set_penalty_function(ocp, controller, penalty, penalty_function, expand)

    def _set_penalty_function(self, ocp, controller, penalty, penalty_function: MX | SX, expand: bool = False):
        # Do not use nlp.add_casadi_func because all functions must be registered
        state_cx = ocp.cx(0, 0)
        control_cx = ocp.cx(0, 0)
        param_cx = ocp.v.parameters_in_list.cx

        penalty.function.append(
            NonLinearProgram.to_casadi_func(
                f"{self.name}", penalty_function, state_cx, control_cx, param_cx, expand=expand
            )
        )

        modified_fcn = penalty.function[0](state_cx, control_cx, param_cx)

        dt_cx = ocp.cx.sym("dt", 1, 1)
        weight_cx = ocp.cx.sym("weight", 1, 1)  # penalty_function.shape[0]
        target_cx = ocp.cx.sym("target", modified_fcn.shape)

        modified_fcn = modified_fcn - target_cx
        modified_fcn = modified_fcn**2 if penalty.quadratic else modified_fcn

        penalty.weighted_function.append(
            Function(  # Do not use nlp.add_casadi_func because all of them must be registered
                f"{self.name}",
                [state_cx, control_cx, param_cx, weight_cx, target_cx, dt_cx],
                [weight_cx * modified_fcn * dt_cx],
            )
        )

        if expand:
            penalty.function[0].expand()
            penalty.weighted_function[0].expand()

        pool = controller.ocp.J
        pool.append(penalty)  # [self.list_index] =

class ParameterList(UniquePerProblemOptionList):
    """
    A list of Parameter

    Methods
    -------
    add(
        self,
        parameter_name: str | Parameter,
        function: Callable = None,
        initial_guess: InitialGuess | InitialGuessList = None,
        bounds: Bounds | BoundsList = None,
        size: int = None,
        phase: int = 0,
        **extra_arguments
    ):
        Add a new Parameter to the list
    print(self)
        Print the ParameterList to the console
    __contains__(self, item: str) -> bool
        Allow for `str in ParameterList`
    names(self) -> list:
        Get all the name of the Parameter in the List
    index(self, item: str) -> int
        Get the index of a specific Parameter in the list
    scaling(self)
        The scaling of the parameters
    cx(self)
        The CX vector of all parameters
    mx(self)
        The MX vector of all parameters
    bounds(self)
        The bounds of all parameters
    initial_guess(self)
        The initial guess of all parameters
    shape(self)
        The size of all parameters vector
    """

    def __init__(self):
        super(ParameterList, self).__init__()

        # This cx_type was introduced after Casadi changed the behavior of vertcat which now returns a DM.
        self.cx_type = MX  # Assume MX for now, if needed, optimal control program will set this properly

    def add(
        self,
        parameter_name: str | Parameter,
        function: Callable = None,
        initial_guess: InitialGuess | InitialGuessList = None,
        bounds: Bounds | BoundsList = None,
        size: int = None,
        list_index: int = -1,
        scaling: np.ndarray = np.array([1.0]),
        **extra_arguments: Any,
    ):
        """
        Add a new Parameter to the list

        Parameters
        ----------
        parameter_name: str | Parameter
            If str, the name of the parameter. This name will be used for plotting purpose. It must be unique
            If Parameter, the parameter is copied
        function: Callable[OptimalControlProgram, MX]
            The user defined function that modify the model
        initial_guess: InitialGuess | InitialGuessList
            The list of initial guesses associated with this parameter
        bounds: Bounds | BoundsList
            The list of bounds associated with this parameter
        size: int
            The number of variables this parameter has
        list_index: int
            The index of the parameter in the parameters list
        scaling: float
            The scaling of the parameter
        extra_arguments: dict
            Any argument that should be passed to the user defined functions
        """

        if isinstance(parameter_name, Parameter):
            self.copy(parameter_name)
        else:
            if not function or not initial_guess or not bounds or not size:
                raise RuntimeError(
                    "function, initial_guess, bounds and size are mandatory elements to declare a parameter"
                )
            if "phase" in extra_arguments:
                raise ValueError(
                    "Parameters are declared for all phases at once. You must therefore not use "
                    "'phase' but 'list_index' instead"
                )
            super(ParameterList, self)._add(
                option_type=Parameter,
                list_index=list_index,
                function=function,
                name=parameter_name,
                initial_guess=initial_guess,
                bounds=bounds,
                size=size,
                scaling=scaling,
                **extra_arguments,
            )

    def __contains__(self, item: str) -> bool:
        """
        Allow for `str in ParameterList`

        Parameters
        ----------
        item: str
            The element to search

        Returns
        -------
        If the element is the list
        """

        for p in self:
            if p.name == item:
                return True
        return False

    def print(self):
        # TODO: Print all elements in the console
        raise NotImplementedError("Printing of ParameterList is not ready yet")

    @property
    def names(self) -> list:
        """
        Get all the name of the Parameter in the List

        Returns
        -------
        A list of all names
        """

        n = []
        for p in self:
            n.append(p.name)
        return n

    def index(self, item: str) -> int:
        """
        Get the index of a specific Parameter in the list

        Parameters
        ----------
        item: str
            The name of the parameter to find

        Returns
        -------
        The index of the Parameter in the list
        """

        return self.names.index(item)

    @property
    def scaling(self):
        """
        The scaling of all parameters
        """

        return np.vstack([p.scaling for p in self]) if len(self) else np.array([[1.0]])

    @property
    def cx(self):
<<<<<<< HEAD
=======
        return self.cx_start

    @property
    def cx_start(self):
>>>>>>> 8223cd3b
        """
        The CX vector of all parameters
        """
        out = vertcat(*[p.cx for p in self])
        if isinstance(out, DM):
            # Force the type if it is a DM (happens if self is empty)
            out = self.cx_type(out)
        return out

    @property
    def mx(self):
        """
        The MX vector of all parameters
        """
        out = vertcat(*[p.mx for p in self])
        if isinstance(out, DM):
            # Force the type if it is a DM (happens if self is empty)
            out = MX(out)
        return out

    @property
    def bounds(self):
        """
        The bounds of all parameters
        """

        _bounds = Bounds(interpolation=InterpolationType.CONSTANT)
        for p in self:
            _bounds.concatenate(p.bounds)
        return _bounds

    @property
    def initial_guess(self):
        """
        The initial guess of all parameters
        """

        _init = InitialGuess(interpolation=InterpolationType.CONSTANT)
        for p in self:
            _init.concatenate(p.initial_guess)
        return _init

    @property
    def shape(self):
        """ """
        return sum([p.shape for p in self])


class Parameters:
    """
    Emulation of the base class PenaltyFunctionAbstract so Parameters can be used as Objective and Constraints

    Methods
    -------
    get_type()
        Returns the type of the penalty
    penalty_nature() -> str
        Get the nature of the penalty
    """

    @staticmethod
    def get_type():
        """
        Returns the type of the penalty
        """

        return Parameters

    @staticmethod
    def penalty_nature() -> str:
        """
        Get the nature of the penalty

        Returns
        -------
        The nature of the penalty
        """

        return "parameter_objectives"<|MERGE_RESOLUTION|>--- conflicted
+++ resolved
@@ -337,13 +337,10 @@
 
     @property
     def cx(self):
-<<<<<<< HEAD
-=======
         return self.cx_start
 
     @property
     def cx_start(self):
->>>>>>> 8223cd3b
         """
         The CX vector of all parameters
         """
