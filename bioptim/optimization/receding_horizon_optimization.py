from typing import Union, Callable
from time import time

import numpy as np
import biorbd_casadi as biorbd

from .optimal_control_program import OptimalControlProgram
from .solution import Solution
from ..dynamics.configure_problem import Dynamics, DynamicsList
from ..gui.plot import PlotOcp
from ..limits.constraints import ConstraintFcn
from ..limits.objective_functions import ObjectiveFcn
from ..limits.path_conditions import InitialGuess, Bounds
from ..misc.enums import Solver, InterpolationType


class RecedingHorizonOptimization(OptimalControlProgram):
    """
    The main class to define an MHE. This class prepares the full program and gives all
    the needed interface to modify and solve the program

    Methods
    -------
    solve(self, solver: Solver, show_online_optim: bool, solver_options: dict) -> Solution
        Call the solver to actually solve the ocp
    """

    def __init__(
        self,
        biorbd_model: Union[str, biorbd.Model, list, tuple],
        dynamics: Union[Dynamics, DynamicsList],
        window_len: Union[int, list, tuple],
        window_duration: Union[int, float, list, tuple],
        use_sx=True,
        **kwargs,
    ):
        """
        Parameters
        ----------
        window_size: Union[int, list[int]]
            The number of shooting point of the moving window
        """
        self.states = []
        self.controls = []

        if isinstance(biorbd_model, (list, tuple)) and len(biorbd_model) > 1:
            raise ValueError("Receding horizon optimization must be defined using only one biorbd_model")

        super(RecedingHorizonOptimization, self).__init__(
            biorbd_model=biorbd_model,
            dynamics=dynamics,
            n_shooting=window_len,
            phase_time=window_duration,
            use_sx=use_sx,
            **kwargs,
        )

    def solve(
        self,
        update_function: Callable,
        solver: Solver = Solver.ACADOS,
        solver_options: dict = None,
        solver_options_first_iter: dict = None,
<<<<<<< HEAD
        mhe_options: dict = None,
=======
        **extra_options,
>>>>>>> 66d91d06
    ) -> Solution:
        """
        Solve MHE program. The program runs until 'update_function' returns False. This function can be used to
        modify the objective set, for instance. The warm_start_function can be provided by the user. Otherwise, the
        initial guess is the solution where the first frame is dropped and the last frame is duplicated. Moreover,
        the bounds at first frame is set to the new first frame of the initial guess

        Parameters
        ----------
        update_function: Callable
            A function with the signature: update_function(mhe, current_time_index, previous_solution), where the
            mhe is the current program, current_time_index starts at 0 and increments after each solve and
            previous_solution is None the first call and then is the Solution structure for the last solving of the MHE.
            The function 'update_function' is called before each solve. If it returns true, the next frame is solve.
            Otherwise, it finishes the MHE and the solution is returned. The `update_function` callback can also
            be used to modify the program (usually the targets of some objective functions) and initial condition and
            bounds.
        solver: Solver
            The Solver to use (default being ACADOS)
        solver_options: dict
            The options to pass to the solver.
        solver_options_first_iter: dict
            A special set of options to pass to the solver for the first frame only,
            and then replaced by solver_options if present.

        Returns
        -------
        The solution of the MHE
        """

        if len(self.nlp) != 1:
            raise NotImplementedError("MHE is only available for 1 phase program")

        t = 0
        sol = None
<<<<<<< HEAD
=======
        states = []
        controls = []

>>>>>>> 66d91d06
        if solver_options_first_iter is None and solver_options is not None:
            solver_options_first_iter = solver_options
            solver_options = None
        solver_option_current = solver_options_first_iter

        if solver == Solver.IPOPT:
            if solver_options is None:
                solver_options = solver_options_first_iter if solver_options_first_iter else {}
            if "bound_push" not in solver_options:
                solver_options["bound_push"] = 1e-10
            if "bound_frac" not in solver_options:
                solver_options["bound_frac"] = 1e-10

        if mhe_options is None:
            mhe_options = {"frame_to_export": 0}
        else:
            if "frame_to_export" not in mhe_options:
                mhe_options["frame_to_export"] = 0

        if isinstance(mhe_options["frame_to_export"], int):
            mhe_options["frame_to_export"] = slice(mhe_options["frame_to_export"], mhe_options["frame_to_export"] + 1)

        total_time = 0
        real_time = 0

        while update_function(self, t, sol):
            sol = super(RecedingHorizonOptimization, self).solve(
                solver=solver, solver_options=solver_option_current, **extra_options
            )
            solver_option_current = solver_options if t == 0 else None

            total_time += sol.real_time_to_optimize
            if t == 0:
                real_time = time()  # Skip the compile time (so skip the first call to solve)

            # Solve and save the current window
<<<<<<< HEAD
            self.export_current_window(sol, mhe_options["frame_to_export"])

            # Update the initial frame bounds and initial guess
            self.advance_window(sol)
=======
            self._append_current_solution(sol, states, controls)

            # Update the initial frame bounds and initial guess
            self.advance_window(sol)

            if "show_online_optim" in extra_options and extra_options["show_online_optim"]:
                # Reuse the previous graphs
                del extra_options["show_online_optim"]
>>>>>>> 66d91d06

            t += 1
        real_time = time() - real_time

        # Prepare the modified ocp that fits the solution dimension
        sol = self._initialize_solution(t, states, controls)

        sol.time_to_optimize = total_time
        sol.real_time_to_optimize = real_time
        return sol

    def _initialize_solution(self, t: int, states: list, controls: list):
        states = InitialGuess(np.concatenate(states, axis=1), interpolation=InterpolationType.EACH_FRAME)
        controls = InitialGuess(np.concatenate(controls, axis=1), interpolation=InterpolationType.EACH_FRAME)

        solution_ocp = OptimalControlProgram(
            biorbd_model=self.original_values["biorbd_model"][0],
            dynamics=self.original_values["dynamics"][0],
            n_shooting=t - 1,
            phase_time=t * self.nlp[0].dt,
            skip_continuity=True,
        )
        return Solution(solution_ocp, [states, controls])

<<<<<<< HEAD
        self.states = InitialGuess(np.concatenate(self.states, axis=1), interpolation=InterpolationType.EACH_FRAME)
        self.controls = InitialGuess(np.concatenate(self.controls, axis=1), interpolation=InterpolationType.EACH_FRAME)
        sol = Solution(solution_ocp, [self.states, self.controls])
        sol.time_to_optimize = total_time
        sol.real_time_to_optimize = real_time
        return sol
=======
    @staticmethod
    def _append_current_solution(sol: Solution, states: list, controls: list):
        states.append(sol.states["all"][:, 0:1])
        controls.append(sol.controls["all"][:, 0:1])
>>>>>>> 66d91d06

    def advance_window(self, sol: Solution, steps: int = 0):
        # Update the initial frame bounds
        if self.nlp[0].x_bounds.type != InterpolationType.CONSTANT_WITH_FIRST_AND_LAST_DIFFERENT:
            if self.nlp[0].x_bounds.type == InterpolationType.CONSTANT:
                x_min = np.repeat(self.nlp[0].x_bounds.min[:, 0:1], 3, axis=1)
                x_max = np.repeat(self.nlp[0].x_bounds.max[:, 0:1], 3, axis=1)
                self.nlp[0].x_bounds = Bounds(x_min, x_max)
            else:
                raise NotImplementedError(
                    "The MHE is not implemented yet for x_bounds not being "
                    "CONSTANT or CONSTANT_WITH_FIRST_AND_LAST_DIFFERENT"
                )
            self.nlp[0].x_bounds.check_and_adjust_dimensions(self.nlp[0].states.shape, 3)
        self.nlp[0].x_bounds[:, 0] = sol.states["all"][:, 1]
        if self.solver_type == Solver.IPOPT:
            self.update_bounds(self.nlp[0].x_bounds)

        if self.nlp[0].x_init.type != InterpolationType.EACH_FRAME:
            self.nlp[0].x_init = InitialGuess(
                np.ndarray(sol.states["all"].shape), interpolation=InterpolationType.EACH_FRAME
            )
            self.nlp[0].x_init.check_and_adjust_dimensions(self.nlp[0].states.shape, self.nlp[0].ns)

        if self.nlp[0].u_init.type != InterpolationType.EACH_FRAME:
            self.nlp[0].u_init = InitialGuess(
                np.ndarray(sol.controls["all"].shape), interpolation=InterpolationType.EACH_FRAME
            )
            self.nlp[0].u_init.check_and_adjust_dimensions(self.nlp[0].controls.shape, self.nlp[0].ns)

        self.nlp[0].x_init.init[:, :] = np.concatenate(
            (sol.states["all"][:, 1:], sol.states["all"][:, -1][:, np.newaxis]), axis=1
        )
        if self.solver_type == Solver.IPOPT:
            self.update_initial_guess(self.nlp[0].x_init, self.nlp[0].u_init)

        self.nlp[0].u_init.init[:, :] = np.concatenate(
            (sol.controls["all"][:, 1:], sol.controls["all"][:, -2:-1][:, np.newaxis]), axis=1
        )

    def export_current_window(self, sol, frame):
        self.states.append(sol.states["all"][:, frame])
        self.controls.append(sol.controls["all"][:, frame])

    def _define_time(self, phase_time: Union[int, float, list, tuple], objective_functions, constraints):
        """
        Declare the phase_time vector in v. If objective_functions or constraints defined a time optimization,
        a sanity check is perform and the values of initial guess and bounds for these particular phases

        Parameters
        ----------
        phase_time: Union[int, float, list, tuple]
            The time of all the phases
        objective_functions: ObjectiveList
            All the objective functions. It is used to scan if any time optimization was defined
        constraints: ConstraintList
            All the constraint functions. It is used to scan if any free time was defined
        """

        def check_for_time_optimization(penalty_functions):
            """
            Make sure one does not try to optimize time

            Parameters
            ----------
            penalty_functions: Union[ObjectiveList, ConstraintList]
                The list to parse to ensure no double free times are declared

            """

            for i, penalty_functions_phase in enumerate(penalty_functions):
                for pen_fun in penalty_functions_phase:
                    if not pen_fun:
                        continue
                    if (
                        pen_fun.type == ObjectiveFcn.Mayer.MINIMIZE_TIME
                        or pen_fun.type == ObjectiveFcn.Lagrange.MINIMIZE_TIME
                        or pen_fun.type == ConstraintFcn.TIME_CONSTRAINT
                    ):
                        raise ValueError("Time cannot be optimized in Receding Horizon Optimization")

        check_for_time_optimization(objective_functions)
        check_for_time_optimization(constraints)

        super(RecedingHorizonOptimization, self)._define_time(phase_time, objective_functions, constraints)


class CyclicRecedingHorizonOptimization(RecedingHorizonOptimization):
    def solve(
        self,
        update_function: Callable,
        solver: Solver = Solver.ACADOS,
        solver_options: dict = None,
        solver_options_first_iter: dict = None,
        **extra_options,
    ) -> Solution:
        self._set_cyclic_bound()
        if solver == Solver.IPOPT:
            self.update_bounds(self.nlp[0].x_bounds)
        return super(CyclicRecedingHorizonOptimization, self).solve(
            update_function, solver, solver_options, solver_options_first_iter, **extra_options
        )

    def _initialize_solution(self, t: int, states: list, controls: list):
        states = InitialGuess(np.concatenate(states, axis=1), interpolation=InterpolationType.EACH_FRAME)
        controls = InitialGuess(np.concatenate(controls, axis=1), interpolation=InterpolationType.EACH_FRAME)

        solution_ocp = OptimalControlProgram(
            biorbd_model=self.original_values["biorbd_model"][0],
            dynamics=self.original_values["dynamics"][0],
            n_shooting=t * self.nlp[0].ns - 1,
            phase_time=t * self.nlp[0].ns * self.nlp[0].dt,
            skip_continuity=True,
        )
        return Solution(solution_ocp, [states, controls])

    def _set_cyclic_bound(self):
        if self.nlp[0].x_bounds.type != InterpolationType.CONSTANT_WITH_FIRST_AND_LAST_DIFFERENT:
            raise ValueError(
                "Cyclic bounds for x_bounds should be of "
                "type InterpolationType.CONSTANT_WITH_FIRST_AND_LAST_DIFFERENT"
            )
        if self.nlp[0].u_bounds.type != InterpolationType.CONSTANT_WITH_FIRST_AND_LAST_DIFFERENT:
            raise ValueError(
                "Cyclic bounds for u_bounds should be of "
                "type InterpolationType.CONSTANT_WITH_FIRST_AND_LAST_DIFFERENT"
            )

        range_of_motion = self.nlp[0].x_bounds.max[:, 1] - self.nlp[0].x_bounds.min[:, 1]
        self.nlp[0].x_bounds.min[:, 2] = self.nlp[0].x_bounds.min[:, 0] - range_of_motion * 0.01
        self.nlp[0].x_bounds.max[:, 2] = self.nlp[0].x_bounds.max[:, 0] + range_of_motion * 0.01

    @staticmethod
    def _append_current_solution(sol: Solution, states: list, controls: list):
        states.append(sol.states["all"][:, :-1])
        controls.append(sol.controls["all"][:, :-1])

    def advance_window(self, sol: Solution, steps: int = 0):
        # Update the initial frame bounds
        self.nlp[0].x_bounds[:, 0] = sol.states["all"][:, -1]
        self._set_cyclic_bound()
        if self.solver_type == Solver.IPOPT:
            self.update_bounds(self.nlp[0].x_bounds)

        if self.nlp[0].x_init.type != InterpolationType.EACH_FRAME:
            self.nlp[0].x_init = InitialGuess(
                np.ndarray(sol.states["all"].shape), interpolation=InterpolationType.EACH_FRAME
            )
            self.nlp[0].x_init.check_and_adjust_dimensions(self.nlp[0].states.shape, self.nlp[0].ns)
        if self.nlp[0].u_init.type != InterpolationType.EACH_FRAME:
            self.nlp[0].u_init = InitialGuess(
                np.ndarray((sol.controls["all"].shape[0], self.nlp[0].ns)), interpolation=InterpolationType.EACH_FRAME
            )
            self.nlp[0].u_init.check_and_adjust_dimensions(self.nlp[0].controls.shape, self.nlp[0].ns - 1)
        self.nlp[0].x_init.init[:, :] = sol.states["all"]
        self.nlp[0].u_init.init[:, :] = sol.controls["all"][:, :-1]
        if self.solver_type == Solver.IPOPT:
            self.update_initial_guess(self.nlp[0].x_init, self.nlp[0].u_init)

        if self.solver_type == Solver.IPOPT:
            self.solver.set_lagrange_multiplier(sol)


class NonlinearModelPredictiveControl(RecedingHorizonOptimization):
    """
    NMPC version of receding horizon optimization
    """

    def __init__(
        self,
        biorbd_model: Union[str, biorbd.Model, list, tuple],
        dynamics: Union[Dynamics, DynamicsList],
        window_len: Union[int, list, tuple],
        window_duration: Union[int, float, list, tuple],
        use_sx=True,
        **kwargs,
    ):
        super(NonlinearModelPredictiveControl, self).__init__(
            biorbd_model, dynamics, window_len, window_duration, use_sx, **kwargs
        )


class CyclicNonlinearModelPredictiveControl(CyclicRecedingHorizonOptimization):
    """
    NMPC version of cyclic receding horizon optimization
    """

    pass


class MovingHorizonEstimator(RecedingHorizonOptimization):
    """
    MHE version of receding horizon optimization
    """

    def __init__(
        self,
        biorbd_model: Union[str, biorbd.Model, list, tuple],
        dynamics: Union[Dynamics, DynamicsList],
        window_len: Union[int, list, tuple],
        window_duration: Union[int, float, list, tuple],
        use_sx=True,
        **kwargs,
    ):
        super(MovingHorizonEstimator, self).__init__(
            biorbd_model, dynamics, window_len, window_duration, use_sx, **kwargs
        )


class CyclicMovingHorizonEstimator(CyclicRecedingHorizonOptimization):
    """
    MHE version of cyclic receding horizon optimization
    """

    pass<|MERGE_RESOLUTION|>--- conflicted
+++ resolved
@@ -61,11 +61,7 @@
         solver: Solver = Solver.ACADOS,
         solver_options: dict = None,
         solver_options_first_iter: dict = None,
-<<<<<<< HEAD
-        mhe_options: dict = None,
-=======
         **extra_options,
->>>>>>> 66d91d06
     ) -> Solution:
         """
         Solve MHE program. The program runs until 'update_function' returns False. This function can be used to
@@ -101,12 +97,9 @@
 
         t = 0
         sol = None
-<<<<<<< HEAD
-=======
         states = []
         controls = []
 
->>>>>>> 66d91d06
         if solver_options_first_iter is None and solver_options is not None:
             solver_options_first_iter = solver_options
             solver_options = None
@@ -120,15 +113,6 @@
             if "bound_frac" not in solver_options:
                 solver_options["bound_frac"] = 1e-10
 
-        if mhe_options is None:
-            mhe_options = {"frame_to_export": 0}
-        else:
-            if "frame_to_export" not in mhe_options:
-                mhe_options["frame_to_export"] = 0
-
-        if isinstance(mhe_options["frame_to_export"], int):
-            mhe_options["frame_to_export"] = slice(mhe_options["frame_to_export"], mhe_options["frame_to_export"] + 1)
-
         total_time = 0
         real_time = 0
 
@@ -143,12 +127,6 @@
                 real_time = time()  # Skip the compile time (so skip the first call to solve)
 
             # Solve and save the current window
-<<<<<<< HEAD
-            self.export_current_window(sol, mhe_options["frame_to_export"])
-
-            # Update the initial frame bounds and initial guess
-            self.advance_window(sol)
-=======
             self._append_current_solution(sol, states, controls)
 
             # Update the initial frame bounds and initial guess
@@ -157,7 +135,6 @@
             if "show_online_optim" in extra_options and extra_options["show_online_optim"]:
                 # Reuse the previous graphs
                 del extra_options["show_online_optim"]
->>>>>>> 66d91d06
 
             t += 1
         real_time = time() - real_time
@@ -182,19 +159,10 @@
         )
         return Solution(solution_ocp, [states, controls])
 
-<<<<<<< HEAD
-        self.states = InitialGuess(np.concatenate(self.states, axis=1), interpolation=InterpolationType.EACH_FRAME)
-        self.controls = InitialGuess(np.concatenate(self.controls, axis=1), interpolation=InterpolationType.EACH_FRAME)
-        sol = Solution(solution_ocp, [self.states, self.controls])
-        sol.time_to_optimize = total_time
-        sol.real_time_to_optimize = real_time
-        return sol
-=======
     @staticmethod
     def _append_current_solution(sol: Solution, states: list, controls: list):
         states.append(sol.states["all"][:, 0:1])
         controls.append(sol.controls["all"][:, 0:1])
->>>>>>> 66d91d06
 
     def advance_window(self, sol: Solution, steps: int = 0):
         # Update the initial frame bounds
