--- conflicted
+++ resolved
@@ -57,7 +57,6 @@
     """
 
     def __init__(
-<<<<<<< HEAD
         self,
         biorbd_model,
         variable_type,
@@ -71,27 +70,10 @@
         X_bounds,
         U_bounds,
         constraints,
-        is_cyclic_constraint=False,
-        is_cyclic_objective=False,
-        show_online_optim=False
-=======
-            self,
-            biorbd_model,
-            variable_type,
-            dynamics_func,
-            ode_solver,
-            number_shooting_points,
-            final_time,
-            objective_functions,
-            X_init,
-            U_init,
-            X_bounds,
-            U_bounds,
-            constraints,
             dof_mapping,
             is_cyclic_constraint=False,
             is_cyclic_objective=False,
->>>>>>> a16d01a6
+        show_online_optim=False
     ):
         """
         Prepare CasADi to solve a problem, defines some parameters, dynamic problem and ode solver.
