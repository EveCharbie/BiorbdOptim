--- conflicted
+++ resolved
@@ -182,16 +182,12 @@
         self.ocp = ocp
         self.sol = sol
 
-<<<<<<< HEAD
     def graphs(self):
         plot_ocp = PlotOcp(self.ocp)
         plot_ocp.update_data(self.sol["x"])
         plt.show()
 
-    def animate(self, **kwargs):
-=======
-    def show_biorbd_viz(self, nb_frames=100, show_meshes=True):
->>>>>>> d329f064
+    def animate(self, nb_frames=100, **kwargs):
         x = ProblemType.get_q_from_V(self.ocp, self.sol["x"])
 
         if self.ocp.nb_phases == 1:
@@ -212,30 +208,18 @@
                     x_concat = np.concatenate((x_concat, x[i][:, 1:]), axis=1)
                 x = [x_concat]
 
-<<<<<<< HEAD
         try:
             from BiorbdViz import BiorbdViz
-=======
-
-        from BiorbdViz import BiorbdViz
-
-        try:
-            for x_phase in x:
-                # time_interp = np.linspace(0, t_int[-1], nb_frames)
-                x_interpolate = np.ndarray((nb_frames, len(x_phase)))
-                for x_interpolate_dof in x_interpolate:
-                    tck = interpolate.splrep(t_int, y_int[q, :], s=0)
-                    x_interpolate_dof = interpolate.splev()
-
-                b = BiorbdViz(loaded_model=self.ocp.nlp[0]["model"], show_meshes=show_meshes)
-                b.load_movement(x_phase.T)
-                b.exec()
-
->>>>>>> d329f064
         except ModuleNotFoundError:
             print("Install BiorbdViz if you want to have a live view of the optimization")
 
         for x_phase in x:
+            # time_interp = np.linspace(0, t_int[-1], nb_frames)
+            # x_interpolate = np.ndarray((nb_frames, len(x_phase)))
+            # for x_interpolate_dof in x_interpolate:
+            #     tck = interpolate.splrep(t_int, y_int[q, :], s=0)
+            #     x_interpolate_dof = interpolate.splev()
+
             b = BiorbdViz(loaded_model=self.ocp.nlp[0]["model"], **kwargs)
             b.load_movement(x_phase.T)
             b.exec()
