--- conflicted
+++ resolved
@@ -1,16 +1,9 @@
 import numpy as np
 import biorbd
-<<<<<<< HEAD
-from matplotlib import pyplot as plt
-import biorbd_optim
-from biorbd_optim import Mapping
-from biorbd_optim.dynamics import Dynamics
-=======
 
 from biorbd_optim import OptimalControlProgram
 from biorbd_optim.problem_type import ProblemType
 from biorbd_optim.mapping import Mapping
->>>>>>> 260e9021
 from biorbd_optim.objective_functions import ObjectiveFunction
 from biorbd_optim.constraints import Constraint
 from biorbd_optim.path_conditions import Bounds, InitialConditions
@@ -79,7 +72,6 @@
             -0.9,
             0.47,
         ]
-<<<<<<< HEAD
     # Initialize X_bounds (partially filled later)
     X_bounds.min = [
         -10,
@@ -117,11 +109,6 @@
         20,
         17,
     ]
-=======
-    # Initialize X_bounds (filled later)
-    X_bounds.min = [0] * dof_mapping.nb_reduced
-    X_bounds.max = [0] * dof_mapping.nb_reduced
->>>>>>> 260e9021
     X_bounds.first_node_min = [0] * 2 * dof_mapping.nb_reduced
     X_bounds.first_node_max = [0] * 2 * dof_mapping.nb_reduced
     X_bounds.last_node_min = [0] * 2 * dof_mapping.nb_reduced
@@ -181,10 +168,6 @@
 
     import BiorbdViz
 
-<<<<<<< HEAD
-    # np.save("Results", all_q)
-=======
->>>>>>> 260e9021
     b = BiorbdViz.BiorbdViz(loaded_model=nlp.model)
     b.load_movement(all_q)
     b.exec()