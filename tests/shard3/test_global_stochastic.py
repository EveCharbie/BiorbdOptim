import os
import pytest

import numpy as np
from casadi import DM, vertcat
from bioptim import Solver

from bioptim.examples.stochastic_optimal_control.arm_reaching_torque_driven_implicit import ExampleType


def test_arm_reaching_muscle_driven():
    from bioptim.examples.stochastic_optimal_control import arm_reaching_muscle_driven as ocp_module

    final_time = 0.8
    n_shooting = 4
    ee_final_position = np.array([9.359873986980460e-12, 0.527332023564034])
    problem_type = ExampleType.CIRCLE
    force_field_magnitude = 0

    dt = 0.01
    motor_noise_std = 0.05
    wPq_std = 3e-4
    wPqdot_std = 0.0024
    motor_noise_magnitude = DM(np.array([motor_noise_std**2 / dt, motor_noise_std**2 / dt]))
    wPq_magnitude = DM(np.array([wPq_std**2 / dt, wPq_std**2 / dt]))
    wPqdot_magnitude = DM(np.array([wPqdot_std**2 / dt, wPqdot_std**2 / dt]))
    sensory_noise_magnitude = vertcat(wPq_magnitude, wPqdot_magnitude)

    ocp = ocp_module.prepare_socp(
        final_time=final_time,
        n_shooting=n_shooting,
        ee_final_position=ee_final_position,
        motor_noise_magnitude=motor_noise_magnitude,
        sensory_noise_magnitude=sensory_noise_magnitude,
        force_field_magnitude=force_field_magnitude,
        problem_type=problem_type,
    )

    # ocp.print(to_console=True, to_graph=False)  #TODO: check to adjust the print method

    # Solver parameters
    solver = Solver.IPOPT(show_online_optim=False)
    solver.set_maximum_iterations(4)
    solver.set_nlp_scaling_method("none")

    sol = ocp.solve(solver)

    # Check objective function value
    f = np.array(sol.cost)
    np.testing.assert_equal(f.shape, (1, 1))
    np.testing.assert_almost_equal(f[0, 0], 13.322871634584153)

    # detailed cost values
    np.testing.assert_almost_equal(sol.detailed_cost[0]["cost_value_weighted"], 0.6783119392800068)
    np.testing.assert_almost_equal(sol.detailed_cost[1]["cost_value_weighted"], 0.4573562887022045)
    np.testing.assert_almost_equal(
        f[0, 0], sum(sol.detailed_cost[i]["cost_value_weighted"] for i in range(len(sol.detailed_cost)))
    )

    # Check constraints
    g = np.array(sol.constraints)
    np.testing.assert_equal(g.shape, (546, 1))

    # Check some of the results
    states, controls, stochastic_variables, integrated_values = (
        sol.states,
        sol.controls,
        sol.stochastic_variables,
        sol.integrated_values,
    )
    q, qdot, mus_activations = states["q"], states["qdot"], states["muscles"]
    mus_excitations = controls["muscles"]
    k, ref, m = stochastic_variables["k"], stochastic_variables["ref"], stochastic_variables["m"]
    cov = integrated_values["cov"]

    # initial and final position
    np.testing.assert_almost_equal(q[:, 0], np.array([0.34906585, 2.24586773]))
    np.testing.assert_almost_equal(q[:, -1], np.array([0.95993109, 1.15939485]))
    np.testing.assert_almost_equal(qdot[:, 0], np.array((0, 0)))
    np.testing.assert_almost_equal(qdot[:, -1], np.array((0, 0)))
    np.testing.assert_almost_equal(
        mus_activations[:, 0], np.array([0.00559921, 0.00096835, 0.00175969, 0.01424529, 0.01341463, 0.00648656])
    )
    np.testing.assert_almost_equal(
        mus_activations[:, -1], np.array([0.04856166, 0.09609582, 0.02063621, 0.0315381, 0.00022286, 0.0165601])
    )

    np.testing.assert_almost_equal(
        mus_excitations[:, 0], np.array([0.05453449, 0.07515539, 0.02860859, 0.01667135, 0.00352633, 0.04392939])
    )
    np.testing.assert_almost_equal(
        mus_excitations[:, -2], np.array([0.05083793, 0.09576169, 0.02139706, 0.02832909, 0.00023962, 0.02396517])
    )

    np.testing.assert_almost_equal(
        k[:, 0],
        np.array(
            [
                0.00999995,
                0.01,
                0.00999999,
                0.00999998,
                0.00999997,
                0.00999999,
                0.00999994,
                0.01,
                0.01,
                0.00999998,
                0.00999997,
                0.00999999,
                0.0099997,
                0.0099995,
                0.00999953,
                0.00999958,
                0.0099996,
                0.00999953,
                0.0099997,
                0.0099995,
                0.00999953,
                0.00999958,
                0.0099996,
                0.00999953,
            ]
        ),
    )
    np.testing.assert_almost_equal(ref[:, 0], np.array([0.00834655, 0.05367618, 0.00834655, 0.00834655]))
    np.testing.assert_almost_equal(
        m[:, 0],
        np.array(
            [
                1.70810520e-01,
                3.56453950e-03,
                1.48227603e-02,
                8.57938092e-03,
                -2.74736661e-02,
                2.29699855e-02,
                9.34744296e-02,
                -4.05561279e-02,
                1.03747046e-02,
                -2.69456243e-02,
                9.24608816e-03,
                1.56534006e-01,
                7.90121132e-03,
                1.14023696e-02,
                8.63061567e-02,
                -2.95050053e-02,
                -1.34736043e-02,
                2.05592350e-02,
                3.18864595e-02,
                -1.24806854e-02,
                -2.72650658e-02,
                4.74437345e-02,
                7.65728294e-02,
                1.50545445e-02,
                -1.97257907e-01,
                1.01220545e-01,
                8.27850768e-01,
                -4.60172967e-01,
                6.85657953e-02,
                -3.64739879e-01,
                1.05398530e-02,
                -7.63108417e-02,
                7.35733915e-03,
                4.32844317e-02,
                9.40540321e-01,
                -4.23529363e-01,
                -2.41629571e-01,
                1.50980662e-01,
                2.83683345e-01,
                -2.20090489e-01,
                8.98374479e-03,
                8.00827704e-04,
                7.53514379e-03,
                5.98000313e-03,
                4.23095866e-02,
                3.64376975e-02,
                1.97804811e-02,
                1.55818997e-03,
                -1.10621504e-02,
                2.49629057e-02,
                8.86397629e-03,
                -2.73081620e-03,
                7.93071078e-03,
                8.57055714e-03,
                1.07457907e-02,
                1.04603417e-01,
                6.45608415e-03,
                9.16055220e-03,
                9.55375664e-03,
                6.06502722e-03,
                9.77792061e-03,
                -3.57625997e-03,
                4.94841001e-03,
                7.38539951e-03,
                -4.36284627e-03,
                1.23306909e-02,
                7.64073642e-02,
                2.58451398e-02,
                -1.19784814e-04,
                2.79657076e-02,
                8.40556268e-03,
                -5.06587091e-04,
                9.42249163e-03,
                7.95998211e-03,
                -1.41585209e-02,
                1.68244003e-02,
                2.95987301e-02,
                9.51675252e-02,
                4.83155620e-03,
                3.01937740e-03,
                9.06928287e-03,
                -1.11586453e-03,
                7.25722813e-03,
                7.09660591e-03,
                -2.52062529e-02,
                2.18948538e-02,
                8.37855333e-03,
                8.06247374e-03,
                9.69920902e-02,
                1.89391527e-02,
                8.39077342e-03,
                -1.48700041e-03,
                9.47333066e-03,
                8.64491341e-03,
                4.03005838e-03,
                8.47777890e-03,
                2.53974474e-02,
                -1.64248894e-03,
                1.02776900e-02,
                9.74841774e-02,
            ]
        ),
    )

    np.testing.assert_almost_equal(
        cov[:, -2],
        np.array(
            [
                0.00033791,
                0.00039624,
                0.00070543,
                0.00124988,
                0.00021535,
                0.00029579,
                0.00024912,
                0.00028454,
                0.00025029,
                0.00030357,
                0.00039624,
                0.00061519,
                0.00019818,
                0.00228786,
                0.00029938,
                0.00042956,
                0.00038645,
                0.00039457,
                0.00036173,
                0.00042616,
                0.00070543,
                0.00019818,
                0.00482193,
                -0.00067968,
                0.00027328,
                0.00027578,
                0.00012372,
                0.00035437,
                0.00024831,
                0.00035016,
                0.00124988,
                0.00228786,
                -0.00067968,
                0.01031238,
                0.00110132,
                0.00158725,
                0.00147344,
                0.00143574,
                0.00134504,
                0.00155263,
                0.00021535,
                0.00029938,
                0.00027328,
                0.00110132,
                0.00015521,
                0.00021834,
                0.00019183,
                0.00020435,
                0.00018451,
                0.00021946,
                0.00029579,
                0.00042956,
                0.00027578,
                0.00158725,
                0.00021834,
                0.00031178,
                0.00027831,
                0.00028783,
                0.00026257,
                0.00031046,
                0.00024912,
                0.00038645,
                0.00012372,
                0.00147344,
                0.00019183,
                0.00027831,
                0.00025442,
                0.00025227,
                0.00023393,
                0.00027342,
                0.00028454,
                0.00039457,
                0.00035437,
                0.00143574,
                0.00020435,
                0.00028783,
                0.00025227,
                0.00026958,
                0.00024298,
                0.00028959,
                0.00025029,
                0.00036173,
                0.00024831,
                0.00134504,
                0.00018451,
                0.00026257,
                0.00023393,
                0.00024298,
                0.00022139,
                0.00026183,
                0.00030357,
                0.00042616,
                0.00035016,
                0.00155263,
                0.00021946,
                0.00031046,
                0.00027342,
                0.00028959,
                0.00026183,
                0.00031148,
            ]
        ),
    )

    # simulate
    # TestUtils.simulate(sol)  # TODO: charbie -> fix this
    # for now, it does not match because the integration is done in the multinode_constraint


def test_arm_reaching_torque_driven_explicit():
    from bioptim.examples.stochastic_optimal_control import arm_reaching_torque_driven_explicit as ocp_module

    final_time = 0.8
    n_shooting = 4
    ee_final_position = np.array([9.359873986980460e-12, 0.527332023564034])

    dt = 0.01
    motor_noise_std = 0.05
    wPq_std = 3e-4
    wPqdot_std = 0.0024
    motor_noise_magnitude = DM(np.array([motor_noise_std**2 / dt, motor_noise_std**2 / dt]))
    wPq_magnitude = DM(np.array([wPq_std**2 / dt, wPq_std**2 / dt]))
    wPqdot_magnitude = DM(np.array([wPqdot_std**2 / dt, wPqdot_std**2 / dt]))
    sensory_noise_magnitude = vertcat(wPq_magnitude, wPqdot_magnitude)

    bioptim_folder = os.path.dirname(ocp_module.__file__)

    ocp = ocp_module.prepare_socp(
        biorbd_model_path=bioptim_folder + "/models/LeuvenArmModel.bioMod",
        final_time=final_time,
        n_shooting=n_shooting,
        ee_final_position=ee_final_position,
        motor_noise_magnitude=motor_noise_magnitude,
        sensory_noise_magnitude=sensory_noise_magnitude,
    )

    # Solver parameters
    solver = Solver.IPOPT(show_online_optim=False)
    solver.set_maximum_iterations(4)
    solver.set_nlp_scaling_method("none")

    sol = ocp.solve(solver)

    # Check objective function value
    f = np.array(sol.cost)
    np.testing.assert_equal(f.shape, (1, 1))
    np.testing.assert_almost_equal(f[0, 0], 0.0009949559696219028)

    # detailed cost values
    np.testing.assert_almost_equal(sol.detailed_cost[0]["cost_value_weighted"], 0.0009947791440719843)
    np.testing.assert_almost_equal(sol.detailed_cost[1]["cost_value_weighted"], 0)
    np.testing.assert_almost_equal(
        f[0, 0], sum(sol.detailed_cost[i]["cost_value_weighted"] for i in range(len(sol.detailed_cost)))
    )

    # Check constraints
    g = np.array(sol.constraints)
    np.testing.assert_equal(g.shape, (214, 1))

    # Check some of the results
    states, controls, stochastic_variables, integrated_values = (
        sol.states,
        sol.controls,
        sol.stochastic_variables,
        sol.integrated_values,
    )
    q, qdot, qddot = states["q"], states["qdot"], states["qddot"]
    qdddot, tau = controls["qdddot"], controls["tau"]
    k, ref, m = stochastic_variables["k"], stochastic_variables["ref"], stochastic_variables["m"]
    cov = integrated_values["cov"]

    # initial and final position
    np.testing.assert_almost_equal(q[:, 0], np.array([0.34906585, 2.24586773]))
    np.testing.assert_almost_equal(q[:, -1], np.array([0.92481582, 1.29144455]))
    np.testing.assert_almost_equal(qdot[:, 0], np.array([0, 0]))
    np.testing.assert_almost_equal(qdot[:, -1], np.array([0, 0]))
    np.testing.assert_almost_equal(qddot[:, 0], np.array([0, 0]))
    np.testing.assert_almost_equal(qddot[:, -1], np.array([0, 0]))

    np.testing.assert_almost_equal(qdddot[:, 0], np.array([38.88569235, -59.56207164]))
    np.testing.assert_almost_equal(qdddot[:, -2], np.array([32.98170709, -59.56049898]))

    np.testing.assert_almost_equal(tau[:, 0], np.array([1.32767652e-05, 1.32767652e-05]))
    np.testing.assert_almost_equal(tau[:, -2], np.array([1.32767652e-05, 1.32767652e-05]))

    np.testing.assert_almost_equal(
        k[:, 0],
        np.array(
            [
                4.53999320e-05,
                4.53999320e-05,
                5.29993608e-05,
                5.29993608e-05,
                1.46544478e-05,
                1.46544478e-05,
                1.46544550e-05,
                1.46544550e-05,
            ]
        ),
    )
    np.testing.assert_almost_equal(
        ref[:, 0], np.array([2.81666286e-02, 2.84048250e-01, 1.32759716e-05, 1.32759716e-05])
    )
    np.testing.assert_almost_equal(
        m[:, 0],
        np.array(
            [
                9.98685679e-01,
                1.32759716e-05,
                9.98805163e-02,
                1.32759716e-05,
                1.00000000e-02,
                1.32759716e-05,
                1.32759716e-05,
                9.98685679e-01,
                1.32759716e-05,
                9.98805163e-02,
                1.32759716e-05,
                1.00000000e-02,
                1.32759716e-05,
                1.32759716e-05,
                9.98685679e-01,
                1.32759716e-05,
                9.98805163e-02,
                1.32759716e-05,
                1.32759716e-05,
                1.32759716e-05,
                1.32759716e-05,
                9.98685679e-01,
                1.32759716e-05,
                9.98805163e-02,
                1.32759716e-05,
                1.32759716e-05,
                1.32759716e-05,
                1.32759716e-05,
                9.98685679e-01,
                1.32759716e-05,
                1.32759716e-05,
                1.32759716e-05,
                1.32759716e-05,
                1.32759716e-05,
                1.32759716e-05,
                9.98685679e-01,
            ]
        ),
    )

    np.testing.assert_almost_equal(
        cov[:, -2],
        np.array(
            [
                9.94981789e-05,
                5.87995640e-09,
                7.45496761e-08,
                2.93126339e-09,
                8.22602351e-08,
                2.68422091e-09,
                5.87995640e-09,
                9.94981789e-05,
                2.93126339e-09,
                7.45496761e-08,
                2.68422091e-09,
                8.22602351e-08,
                7.45496761e-08,
                2.93126339e-09,
                2.58657288e-07,
                3.52419757e-11,
                3.97931483e-07,
                5.14120545e-11,
                2.93126339e-09,
                7.45496761e-08,
                3.52419757e-11,
                2.58657288e-07,
                5.14120545e-11,
                3.97931483e-07,
                8.22602351e-08,
                2.68422091e-09,
                3.97931483e-07,
                5.14120545e-11,
                9.94764852e-07,
                6.46744617e-11,
                2.68422091e-09,
                8.22602351e-08,
                5.14120545e-11,
                3.97931483e-07,
                6.46744617e-11,
                9.94764852e-07,
            ]
        ),
    )


# TODO: add test when scaling PR is merged
@pytest.mark.parametrize("with_cholesky", [True, False])
@pytest.mark.parametrize("with_scaling", [True, False])
def test_arm_reaching_torque_driven_implicit(with_cholesky, with_scaling):
    from bioptim.examples.stochastic_optimal_control import arm_reaching_torque_driven_implicit as ocp_module

    final_time = 0.8
    n_shooting = 4
    ee_final_position = np.array([9.359873986980460e-12, 0.527332023564034])

    dt = 0.01
    motor_noise_std = 0.05
    wPq_std = 3e-4
    wPqdot_std = 0.0024
    motor_noise_magnitude = DM(np.array([motor_noise_std**2 / dt, motor_noise_std**2 / dt]))
    wPq_magnitude = DM(np.array([wPq_std**2 / dt, wPq_std**2 / dt]))
    wPqdot_magnitude = DM(np.array([wPqdot_std**2 / dt, wPqdot_std**2 / dt]))
    sensory_noise_magnitude = vertcat(wPq_magnitude, wPqdot_magnitude)

    bioptim_folder = os.path.dirname(ocp_module.__file__)

    ocp = ocp_module.prepare_socp(
        biorbd_model_path=bioptim_folder + "/models/LeuvenArmModel.bioMod",
        final_time=final_time,
        n_shooting=n_shooting,
        ee_final_position=ee_final_position,
        motor_noise_magnitude=motor_noise_magnitude,
        sensory_noise_magnitude=sensory_noise_magnitude,
        with_cholesky=with_cholesky,
<<<<<<< HEAD
=======
        with_scaling=with_scaling,
        expand_dynamics=True,
>>>>>>> bcf54ec6
    )

    # Solver parameters
    solver = Solver.IPOPT(show_online_optim=False)
    solver.set_maximum_iterations(4)
    solver.set_nlp_scaling_method("none")

    sol = ocp.solve(solver)

    # Check objective
    f = np.array(sol.cost)
    np.testing.assert_equal(f.shape, (1, 1))

    # Check constraints values
    g = np.array(sol.constraints)
    np.testing.assert_equal(g.shape, (298, 1))

    # Check some of the solution values
    states, controls, stochastic_variables = (
        sol.states,
        sol.controls,
        sol.stochastic_variables,
    )
    q, qdot = states["q"], states["qdot"]
    tau = controls["tau"]

    if not with_cholesky:
        # Check some of the results
        k, ref, m, cov, a, c = (
            stochastic_variables["k"],
            stochastic_variables["ref"],
            stochastic_variables["m"],
            stochastic_variables["cov"],
            stochastic_variables["a"],
            stochastic_variables["c"],
        )
        if not with_scaling:
            # Check objective function value
            np.testing.assert_almost_equal(f[0, 0], 273.056208256368)

            # detailed cost values
            np.testing.assert_almost_equal(sol.detailed_cost[0]["cost_value_weighted"], 273.55443232300195)
            np.testing.assert_almost_equal(sol.detailed_cost[1]["cost_value_weighted"], -0.4982240666339267)
            np.testing.assert_almost_equal(
                f[0, 0], sum(sol.detailed_cost[i]["cost_value_weighted"] for i in range(len(sol.detailed_cost)))
            )

            # initial and final position
            np.testing.assert_almost_equal(q[:, 0], np.array([0.34906585, 2.24586773]))
            np.testing.assert_almost_equal(q[:, -2], np.array([0.92561032, 1.29037201]))
            np.testing.assert_almost_equal(qdot[:, 0], np.array([0, 0]))
            np.testing.assert_almost_equal(qdot[:, -2], np.array([0, 0]))

            np.testing.assert_almost_equal(tau[:, 0], np.array([0.74346464, -0.38483552]))
            np.testing.assert_almost_equal(tau[:, -2], np.array([-0.69868339, 0.4443794]))

            np.testing.assert_almost_equal(
                k[:, 0],
                np.array(
                    [0.01296001, 0.0151729, 0.02906942, 0.06261677, -0.00823412, 0.01481714, 0.00871672, -0.01520584]
                ),
            )
            np.testing.assert_almost_equal(ref[:, 0], np.array([2.81907785e-02, 2.84412560e-01, 0, 0]))
            np.testing.assert_almost_equal(
                m[:, 0],
                np.array(
                    [
                        1.11118221e00,
                        3.71683348e-05,
                        -1.24373200e-02,
                        -2.16090372e-05,
                        7.37184159e-05,
                        1.11189426e00,
                        -1.43106814e-04,
                        -1.23522802e-02,
                        -6.39871990e-03,
                        -3.34514993e-03,
                        1.11935880e00,
                        1.94481300e-03,
                        -6.63465759e-03,
                        -7.04830550e-02,
                        1.28796127e-02,
                        1.11170522e00,
                    ]
                ),
            )

            np.testing.assert_almost_equal(
                cov[:, -2],
                np.array(
                    [
                        -0.01990132,
                        -0.01444097,
                        -0.00663085,
                        0.00533537,
                        -0.01444097,
                        -0.01047807,
                        -0.00480907,
                        0.0038745,
                        -0.00663085,
                        -0.00480907,
                        -0.00220108,
                        0.00178761,
                        0.00533537,
                        0.0038745,
                        0.00178761,
                        -0.00141832,
                    ]
                ),
            )

            np.testing.assert_almost_equal(
                a[:, 3],
                np.array(
                    [
                        9.99999999e-01,
                        -3.89248051e-10,
                        -1.00000000e-01,
                        5.60685086e-11,
                        -5.31189346e-10,
                        1.00000000e00,
                        -2.62632737e-10,
                        -9.99999999e-02,
                        1.28324889e-01,
                        -3.60278390e-01,
                        1.04245348e00,
                        -2.15111161e-04,
                        1.57193542e-02,
                        1.08534584e00,
                        8.89863990e-02,
                        1.11498775e00,
                    ]
                ),
            )

            np.testing.assert_almost_equal(
                c[:, 2],
                np.array(
                    [
                        -4.86512358e-16,
                        -1.64023010e-17,
                        1.55157922e-14,
                        5.50204479e-15,
                        -4.14092731e-03,
                        1.34757705e-02,
                        -3.01415705e-16,
                        2.26614661e-17,
                        1.32811267e-15,
                        1.55181903e-15,
                        -1.77237832e-03,
                        5.85831242e-03,
                        -1.33957032e00,
                        1.49127923e00,
                        -2.65655735e-01,
                        -1.30176087e-01,
                        -6.61835029e-03,
                        2.22924576e-02,
                        1.49127923e00,
                        -4.50503895e00,
                        -1.24194077e-01,
                        4.18323015e-01,
                        3.97942975e-03,
                        3.97939156e-02,
                    ]
                ),
            )
        else:
            # Check objective function value
            np.testing.assert_almost_equal(f[0, 0], 273.5628107530602)

            # detailed cost values
            np.testing.assert_almost_equal(sol.detailed_cost[0]["cost_value_weighted"], 273.5544233523113)
            np.testing.assert_almost_equal(sol.detailed_cost[1]["cost_value_weighted"], 0.008387400748937353)
            np.testing.assert_almost_equal(
                f[0, 0], sum(sol.detailed_cost[i]["cost_value_weighted"] for i in range(len(sol.detailed_cost)))
            )

            # initial and final position
            np.testing.assert_almost_equal(q[:, 0], np.array([0.34906585, 2.24586773]))
            np.testing.assert_almost_equal(q[:, -2], np.array([0.9256103, 1.29037204]))
            np.testing.assert_almost_equal(qdot[:, 0], np.array([0, 0]))
            np.testing.assert_almost_equal(qdot[:, -2], np.array([0, 0]))

            np.testing.assert_almost_equal(tau[:, 0], np.array([0.74346544, -0.38486035]))
            np.testing.assert_almost_equal(tau[:, -2], np.array([-0.69871533, 0.44425582]))

            np.testing.assert_almost_equal(
                k[:, 0],
                np.array(
                    [-0.09791486, -0.0679742, -0.12074527, 0.1858609, -0.06137435, -0.03515881, 0.0348363, 0.01874756]
                ),
            )
            np.testing.assert_almost_equal(ref[:, 0], np.array([2.81907786e-02, 2.84412560e-01, 0, 0]))
            np.testing.assert_almost_equal(
                m[:, 0],
                np.array(
                    [
                        1.11110861e00,
                        -4.84718987e-05,
                        -1.24603518e-02,
                        -3.97259623e-05,
                        -2.63818454e-05,
                        1.11193979e00,
                        -1.73663807e-04,
                        -1.23494311e-02,
                        2.25328303e-04,
                        4.36247279e-03,
                        1.12143166e00,
                        3.57533911e-03,
                        2.37438795e-03,
                        -7.45810894e-02,
                        1.56297646e-02,
                        1.11144881e00,
                    ]
                ),
            )

            np.testing.assert_almost_equal(
                cov[:, -2],
                np.array(
                    [
                        -9.89618931e-06,
                        -3.45028083e-06,
                        -5.23354601e-06,
                        -1.89764145e-06,
                        -3.45028083e-06,
                        -5.24965837e-07,
                        -1.16721665e-06,
                        3.48177426e-07,
                        -5.23354601e-06,
                        -1.16721665e-06,
                        -4.38132821e-06,
                        -1.44123754e-06,
                        -1.89764145e-06,
                        3.48177426e-07,
                        -1.44123754e-06,
                        1.47026674e-07,
                    ]
                ),
            )

            np.testing.assert_almost_equal(
                a[:, 3],
                np.array(
                    [
                        1.00000000e00,
                        1.61553458e-11,
                        -1.00000000e-01,
                        1.52883352e-12,
                        5.63303293e-11,
                        1.00000000e00,
                        4.42980195e-11,
                        -1.00000000e-01,
                        4.68554952e-02,
                        -3.95443327e-01,
                        9.63371458e-01,
                        -3.64541322e-02,
                        7.91555465e-03,
                        1.00177362e00,
                        9.35233799e-02,
                        1.10409036e00,
                    ]
                ),
            )

            np.testing.assert_almost_equal(
                c[:, 2],
                np.array(
                    [
                        9.28938457e-17,
                        5.15678168e-15,
                        3.44944333e-14,
                        -6.88950703e-14,
                        -2.50244799e-05,
                        1.55185240e-04,
                        -4.46548019e-16,
                        1.61949610e-15,
                        3.63754364e-15,
                        -1.36058508e-14,
                        -2.35730228e-06,
                        4.56783381e-05,
                        -1.33957038e00,
                        1.49128313e00,
                        -1.70735258e-01,
                        4.59339985e-02,
                        -8.01308070e-05,
                        5.60875899e-04,
                        1.49128313e00,
                        -4.50504681e00,
                        -9.24270965e-02,
                        5.28664179e-01,
                        -1.30927465e-03,
                        4.31811628e-02,
                    ]
                ),
            )
    else:
        # Check some of the results
        k, ref, m, cov, a, c = (
            stochastic_variables["k"],
            stochastic_variables["ref"],
            stochastic_variables["m"],
            stochastic_variables["cholesky_cov"],
            stochastic_variables["a"],
            stochastic_variables["c"],
        )
        if not with_scaling:
            # Check objective function value
            np.testing.assert_almost_equal(f[0, 0], 273.5544804584462)

            # detailed cost values
            np.testing.assert_almost_equal(sol.detailed_cost[0]["cost_value_weighted"], 273.55441832245094)
            np.testing.assert_almost_equal(sol.detailed_cost[1]["cost_value_weighted"], 6.213599523135488e-05)
            np.testing.assert_almost_equal(
                f[0, 0], sum(sol.detailed_cost[i]["cost_value_weighted"] for i in range(len(sol.detailed_cost)))
            )

            # initial and final position
            np.testing.assert_almost_equal(q[:, 0], np.array([0.34906586, 2.24586773]))
            np.testing.assert_almost_equal(q[:, -2], np.array([0.9256103, 1.29037205]))
            np.testing.assert_almost_equal(qdot[:, 0], np.array([0, 0]))
            np.testing.assert_almost_equal(qdot[:, -2], np.array([0, 0]))

            np.testing.assert_almost_equal(tau[:, 0], np.array([0.74343734, -0.38484301]))
            np.testing.assert_almost_equal(tau[:, -2], np.array([-0.6987438, 0.44428394]))

            np.testing.assert_almost_equal(
                k[:, 0],
                np.array(
                    [0.01575478, 0.00959845, 0.0122835, 0.02700365, -0.00011816, -0.00313828, 0.00248586, -0.00900279]
                ),
            )
            np.testing.assert_almost_equal(ref[:, 0], np.array([2.81907790e-02, 2.84412560e-01, 0, 0]))
            np.testing.assert_almost_equal(
                m[:, 0],
                np.array(
                    [
                        1.11111338e00,
                        3.21744605e-05,
                        -1.24953527e-02,
                        -6.87215761e-05,
                        -1.76630645e-05,
                        1.11186026e00,
                        -2.10812403e-04,
                        -1.24004709e-02,
                        -2.04345081e-04,
                        -2.89570145e-03,
                        1.12458174e00,
                        6.18494196e-03,
                        1.58967581e-03,
                        -6.74234364e-02,
                        1.89731163e-02,
                        1.11604238e00,
                    ]
                ),
            )

            np.testing.assert_almost_equal(
                cov[:, -2],
                np.array(
                    [
                        0.00012808,
                        0.00217046,
                        -0.00192125,
                        0.00029646,
                        -0.00189485,
                        0.00473035,
                        0.00028764,
                        -0.00187294,
                        0.00468956,
                        0.00063793,
                    ]
                ),
            )

            np.testing.assert_almost_equal(
                a[:, 3],
                np.array(
                    [
                        1.00000000e00,
                        -6.12890546e-15,
                        -1.00000000e-01,
                        2.00654184e-13,
                        3.52509182e-16,
                        1.00000000e00,
                        6.52020883e-15,
                        -1.00000000e-01,
                        3.66144396e-02,
                        -4.06364356e-01,
                        1.01302691e00,
                        -2.22411650e-02,
                        -7.99569554e-02,
                        1.05377677e00,
                        1.96259324e-02,
                        1.09513805e00,
                    ]
                ),
            )

            np.testing.assert_almost_equal(
                c[:, 2],
                np.array(
                    [
                        7.08833894e-14,
                        -1.13595953e-13,
                        3.46467243e-13,
                        7.54984304e-13,
                        2.89454086e-04,
                        -2.68862081e-04,
                        -2.30727726e-15,
                        8.87514306e-15,
                        -2.08030873e-14,
                        -4.91960928e-14,
                        -7.67159141e-04,
                        -1.14753770e-03,
                        -1.33957035e00,
                        1.49128148e00,
                        -8.34959562e-02,
                        -1.74278532e-01,
                        2.59554193e-03,
                        1.28134710e-02,
                        1.49128148e00,
                        -4.50504349e00,
                        1.74546823e-01,
                        4.05155067e-01,
                        1.22006763e-02,
                        3.91595961e-02,
                    ]
                ),
            )
        else:
            # Check objective function value
            np.testing.assert_almost_equal(f[0, 0], 273.5545072087765)

            # detailed cost values
            np.testing.assert_almost_equal(sol.detailed_cost[0]["cost_value_weighted"], 273.55441832709585)
            np.testing.assert_almost_equal(sol.detailed_cost[1]["cost_value_weighted"], 8.888168070654883e-05)
            np.testing.assert_almost_equal(
                f[0, 0], sum(sol.detailed_cost[i]["cost_value_weighted"] for i in range(len(sol.detailed_cost)))
            )

            # initial and final position
            np.testing.assert_almost_equal(q[:, 0], np.array([0.34906585, 2.24586773]))
            np.testing.assert_almost_equal(q[:, -2], np.array([0.9256103, 1.29037205]))
            np.testing.assert_almost_equal(qdot[:, 0], np.array([0, 0]))
            np.testing.assert_almost_equal(qdot[:, -2], np.array([0, 0]))

            np.testing.assert_almost_equal(tau[:, 0], np.array([0.74343703, -0.38484243]))
            np.testing.assert_almost_equal(tau[:, -2], np.array([-0.6987433, 0.4442823]))

            np.testing.assert_almost_equal(
                k[:, 0],
                np.array(
                    [0.03003774, 0.00019814, -0.00496659, 0.06786569, 0.00077753, -0.00276379, 0.00229205, -0.0089413]
                ),
            )
            np.testing.assert_almost_equal(ref[:, 0], np.array([2.81907790e-02, 2.84412560e-01, 0, 0]))
            np.testing.assert_almost_equal(
                m[:, 0],
                np.array(
                    [
                        1.11111641e00,
                        2.20830949e-05,
                        -1.24957495e-02,
                        -6.85992228e-05,
                        -3.21760294e-05,
                        1.11188249e00,
                        -2.11030318e-04,
                        -1.24016010e-02,
                        -4.77215817e-04,
                        -1.98747854e-03,
                        1.12461745e00,
                        6.17393002e-03,
                        2.89584264e-03,
                        -6.94237411e-02,
                        1.89927286e-02,
                        1.11614409e00,
                    ]
                ),
            )

            np.testing.assert_almost_equal(
                cov[:, -2],
                np.array(
                    [
                        0.00012914,
                        0.00213648,
                        -0.00186397,
                        0.00029521,
                        -0.00180784,
                        0.00468509,
                        0.00028765,
                        -0.00178846,
                        0.00464194,
                        0.00063803,
                    ]
                ),
            )

            np.testing.assert_almost_equal(
                a[:, 3],
                np.array(
                    [
                        1.00000000e00,
                        -6.92562198e-15,
                        -1.00000000e-01,
                        2.48597578e-13,
                        1.41073005e-16,
                        1.00000000e00,
                        6.13116290e-15,
                        -1.00000000e-01,
                        3.59409944e-02,
                        -3.95536839e-01,
                        1.01322485e00,
                        -2.24593937e-02,
                        -7.91769055e-02,
                        1.02694882e00,
                        1.96713444e-02,
                        1.09595608e00,
                    ]
                ),
            )

            np.testing.assert_almost_equal(
                c[:, 2],
                np.array(
                    [
                        7.72818765e-14,
                        -1.24792518e-13,
                        3.99136307e-13,
                        8.97061408e-13,
                        3.78127571e-04,
                        -2.70116644e-04,
                        -1.42276414e-15,
                        8.08362525e-15,
                        -1.94267440e-14,
                        -4.66976386e-14,
                        -9.95904101e-04,
                        -1.03256027e-03,
                        -1.33957035e00,
                        1.49128152e00,
                        -8.62651596e-02,
                        -1.88433873e-01,
                        2.72610148e-03,
                        1.29914994e-02,
                        1.49128152e00,
                        -4.50504357e00,
                        1.88371616e-01,
                        4.40478866e-01,
                        1.33312912e-02,
                        3.87777856e-02,
                    ]
                ),
            )<|MERGE_RESOLUTION|>--- conflicted
+++ resolved
@@ -557,11 +557,8 @@
         motor_noise_magnitude=motor_noise_magnitude,
         sensory_noise_magnitude=sensory_noise_magnitude,
         with_cholesky=with_cholesky,
-<<<<<<< HEAD
-=======
         with_scaling=with_scaling,
         expand_dynamics=True,
->>>>>>> bcf54ec6
     )
 
     # Solver parameters
